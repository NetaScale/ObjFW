/*
 * Copyright (c) 2008-2021 Jonathan Schleifer <js@nil.im>
 *
 * All rights reserved.
 *
 * This file is part of ObjFW. It may be distributed under the terms of the
 * Q Public License 1.0, which can be found in the file LICENSE.QPL included in
 * the packaging of this file.
 *
 * Alternatively, it may be distributed under the terms of the GNU General
 * Public License, either version 2 or 3, which can be found in the file
 * LICENSE.GPLv2 or LICENSE.GPLv3 respectively included in the packaging of this
 * file.
 */

#include "config.h"

#import "OFNull.h"
#import "OFString.h"
#import "OFXMLElement.h"
#import "OFData.h"

#import "OFInvalidArgumentException.h"

@interface OFNull ()
- (OFString *)of_JSONRepresentationWithOptions: (int)options
					 depth: (size_t)depth;
@end

static OFNull *null = nil;

@implementation OFNull
+ (void)initialize
{
	null = [[self alloc] init];
}

+ (OFNull *)null
{
	return null;
}

- (instancetype)initWithSerialization: (OFXMLElement *)element
{
	void *pool;

	[self release];

	pool = objc_autoreleasePoolPush();

	if (![element.name isEqual: self.className] ||
	    ![element.namespace isEqual: OF_SERIALIZATION_NS])
		@throw [OFInvalidArgumentException exception];

	objc_autoreleasePoolPop(pool);

	return [OFNull null];
}

- (OFString *)description
{
	return @"<null>";
}

- (id)copy
{
	return self;
}

- (OFXMLElement *)XMLElementBySerializing
{
	void *pool = objc_autoreleasePoolPush();
	OFXMLElement *element;

	element = [OFXMLElement elementWithName: self.className
				      namespace: OF_SERIALIZATION_NS];

	[element retain];

	objc_autoreleasePoolPop(pool);

	return [element autorelease];
}

- (OFString *)JSONRepresentation
{
	return [self of_JSONRepresentationWithOptions: 0 depth: 0];
}

- (OFString *)JSONRepresentationWithOptions: (int)options
{
	return [self of_JSONRepresentationWithOptions: options depth: 0];
}

- (OFString *)of_JSONRepresentationWithOptions: (int)options
					 depth: (size_t)depth
{
	return @"null";
}

- (OFData *)messagePackRepresentation
{
	uint8_t type = 0xC0;
	return [OFData dataWithItems: &type count: 1];
}

<<<<<<< HEAD
=======
- (OFData *)ASN1DERRepresentation
{
	const unsigned char bytes[] = { OF_ASN1_TAG_NUMBER_NULL, 0 };
	return [OFData dataWithItems: bytes count: sizeof(bytes)];
}

>>>>>>> 0d3fe1f1
- (instancetype)autorelease
{
	return self;
}

- (instancetype)retain
{
	return self;
}

- (void)release
{
}

- (unsigned int)retainCount
{
	return OF_RETAIN_COUNT_MAX;
}

- (void)dealloc
{
	OF_DEALLOC_UNSUPPORTED
}
@end<|MERGE_RESOLUTION|>--- conflicted
+++ resolved
@@ -104,15 +104,6 @@
 	return [OFData dataWithItems: &type count: 1];
 }
 
-<<<<<<< HEAD
-=======
-- (OFData *)ASN1DERRepresentation
-{
-	const unsigned char bytes[] = { OF_ASN1_TAG_NUMBER_NULL, 0 };
-	return [OFData dataWithItems: bytes count: sizeof(bytes)];
-}
-
->>>>>>> 0d3fe1f1
 - (instancetype)autorelease
 {
 	return self;
