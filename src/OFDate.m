/*
 * Copyright (c) 2008, 2009, 2010, 2011, 2012, 2013, 2014, 2015, 2016, 2017,
 *               2018, 2019, 2020
 *   Jonathan Schleifer <js@nil.im>
 *
 * All rights reserved.
 *
 * This file is part of ObjFW. It may be distributed under the terms of the
 * Q Public License 1.0, which can be found in the file LICENSE.QPL included in
 * the packaging of this file.
 *
 * Alternatively, it may be distributed under the terms of the GNU General
 * Public License, either version 2 or 3, which can be found in the file
 * LICENSE.GPLv2 or LICENSE.GPLv3 respectively included in the packaging of this
 * file.
 */

#define OF_DATE_M

#include "config.h"

#include <limits.h>
#include <time.h>
#include <math.h>

#include <sys/time.h>

#import "OFDate.h"
#import "OFData.h"
#import "OFDictionary.h"
#import "OFMessagePackExtension.h"
#ifdef OF_HAVE_THREADS
# import "OFMutex.h"
#endif
#import "OFString.h"
#import "OFSystemInfo.h"
#import "OFXMLElement.h"

#import "OFInitializationFailedException.h"
#import "OFInvalidArgumentException.h"
#import "OFInvalidFormatException.h"
#import "OFOutOfMemoryException.h"
#import "OFOutOfRangeException.h"

#import "of_strptime.h"

#ifdef OF_AMIGAOS_M68K
/* amiga-gcc does not have trunc() */
# define trunc(x) ((int64_t)(x))
#endif

@interface OFDate ()
+ (instancetype)of_alloc;
@end

@interface OFDateSingleton: OFDate
@end

@interface OFDatePlaceholder: OFDateSingleton
@end

#if defined(OF_OBJFW_RUNTIME) && UINTPTR_MAX == UINT64_MAX
@interface OFTaggedPointerDate: OFDateSingleton
@end
#endif

static struct {
	Class isa;
} placeholder;

static OFDateSingleton *zeroDate, *distantFuture, *distantPast;
#if defined(OF_OBJFW_RUNTIME) && UINTPTR_MAX == UINT64_MAX
static int dateTag;
#endif

static void
initZeroDate(void)
{
	zeroDate = [[OFDateSingleton alloc] initWithTimeIntervalSince1970: 0];
}

static void
initDistantFuture(void)
{
	distantFuture = [[OFDateSingleton alloc]
	    initWithTimeIntervalSince1970: 64060588800.0];
}

static void
initDistantPast(void)
{
	distantPast = [[OFDateSingleton alloc]
	    initWithTimeIntervalSince1970: -62167219200.0];
}

static of_time_interval_t
now(void)
{
	struct timeval tv;
	of_time_interval_t seconds;

	OF_ENSURE(gettimeofday(&tv, NULL) == 0);

	seconds = tv.tv_sec;
	seconds += (of_time_interval_t)tv.tv_usec / 1000000;

	return seconds;
}

#if (!defined(HAVE_GMTIME_R) || !defined(HAVE_LOCALTIME_R)) && \
    defined(OF_HAVE_THREADS)
static OFMutex *mutex;
#endif

#ifdef OF_WINDOWS
static __time64_t (*func__mktime64)(struct tm *);
#endif

#ifdef HAVE_GMTIME_R
# define GMTIME_RET(field)						\
	of_time_interval_t timeInterval = self.timeIntervalSince1970;	\
	time_t seconds = (time_t)timeInterval;				\
	struct tm tm;							\
									\
	if (seconds != trunc(timeInterval))				\
		@throw [OFOutOfRangeException exception];		\
									\
	if (gmtime_r(&seconds, &tm) == NULL)				\
		@throw [OFOutOfRangeException exception];		\
									\
	return tm.field;
# define LOCALTIME_RET(field)						\
	of_time_interval_t timeInterval = self.timeIntervalSince1970;	\
	time_t seconds = (time_t)timeInterval;				\
	struct tm tm;							\
									\
	if (seconds != trunc(timeInterval))				\
		@throw [OFOutOfRangeException exception];		\
									\
	if (localtime_r(&seconds, &tm) == NULL)				\
		@throw [OFOutOfRangeException exception];		\
									\
	return tm.field;
#else
# ifdef OF_HAVE_THREADS
#  define GMTIME_RET(field)						\
	of_time_interval_t timeInterval = self.timeIntervalSince1970;	\
	time_t seconds = (time_t)timeInterval;				\
	struct tm *tm;							\
									\
	if (seconds != trunc(timeInterval))				\
		@throw [OFOutOfRangeException exception];		\
									\
	[mutex lock];							\
									\
	@try {								\
		if ((tm = gmtime(&seconds)) == NULL)			\
			@throw [OFOutOfRangeException exception];	\
									\
		return tm->field;					\
	} @finally {							\
		[mutex unlock];						\
	}
#  define LOCALTIME_RET(field)						\
	of_time_interval_t timeInterval = self.timeIntervalSince1970;	\
	time_t seconds = (time_t)timeInterval;				\
	struct tm *tm;							\
									\
	if (seconds != trunc(timeInterval))				\
		@throw [OFOutOfRangeException exception];		\
									\
	[mutex lock];							\
									\
	@try {								\
		if ((tm = localtime(&seconds)) == NULL)			\
			@throw [OFOutOfRangeException exception];	\
									\
		return tm->field;					\
	} @finally {							\
		[mutex unlock];						\
	}
# else
#  define GMTIME_RET(field)						\
	of_time_interval_t timeInterval = self.timeIntervalSince1970;	\
	time_t seconds = (time_t)timeInterval;				\
	struct tm *tm;							\
									\
	if (seconds != trunc(timeInterval))				\
		@throw [OFOutOfRangeException exception];		\
									\
	if ((tm = gmtime(&seconds)) == NULL)				\
		@throw [OFOutOfRangeException exception];		\
									\
	return tm->field;
#  define LOCALTIME_RET(field)						\
	of_time_interval_t timeInterval = self.timeIntervalSince1970;	\
	time_t seconds = (time_t)timeInterval;				\
	struct tm *tm;							\
									\
	if (seconds != trunc(timeInterval))				\
		@throw [OFOutOfRangeException exception];		\
									\
	if ((tm = localtime(&seconds)) == NULL)				\
		@throw [OFOutOfRangeException exception];		\
									\
	return tm->field;
# endif
#endif

static int monthToDayOfYear[12] = {
	0,
	31,
	31 + 28,
	31 + 28 + 31,
	31 + 28 + 31 + 30,
	31 + 28 + 31 + 30 + 31,
	31 + 28 + 31 + 30 + 31 + 30,
	31 + 28 + 31 + 30 + 31 + 30 + 31,
	31 + 28 + 31 + 30 + 31 + 30 + 31 + 31,
	31 + 28 + 31 + 30 + 31 + 30 + 31 + 31 + 30,
	31 + 28 + 31 + 30 + 31 + 30 + 31 + 31 + 30 + 31,
	31 + 28 + 31 + 30 + 31 + 30 + 31 + 31 + 30 + 31 + 30,
};

static double
tmAndTzToTime(struct tm *tm, int16_t *tz)
{
	double seconds;

	/* Years */
	seconds = (int64_t)(tm->tm_year - 70) * 31536000;
	/* Days of leap years, excluding the year to look at */
	seconds += (((tm->tm_year + 1899) / 4) - 492) * 86400;
	seconds -= (((tm->tm_year + 1899) / 100) - 19) * 86400;
	seconds += (((tm->tm_year + 1899) / 400) - 4) * 86400;
	/* Leap day */
	if (tm->tm_mon >= 2 && (((tm->tm_year + 1900) % 4 == 0 &&
	    (tm->tm_year + 1900) % 100 != 0) ||
	    (tm->tm_year + 1900) % 400 == 0))
		seconds += 86400;
	/* Months */
	if (tm->tm_mon < 0 || tm->tm_mon > 12)
		@throw [OFInvalidFormatException exception];
	seconds += monthToDayOfYear[tm->tm_mon] * 86400;
	/* Days */
	seconds += (tm->tm_mday - 1) * 86400;
	/* Hours */
	seconds += tm->tm_hour * 3600;
	/* Minutes */
	seconds += tm->tm_min * 60;
	/* Seconds */
	seconds += tm->tm_sec;
	/* Time zone */
	seconds += -(double)*tz * 60;

	return seconds;
}

@implementation OFDateSingleton
- (instancetype)autorelease
{
	return self;
}

- (instancetype)retain
{
	return self;
}

- (void)release
{
}

- (unsigned int)retainCount
{
	return OF_RETAIN_COUNT_MAX;
}
@end

@implementation OFDatePlaceholder
#ifdef __clang__
/* We intentionally don't call into super, so silence the warning. */
# pragma clang diagnostic push
# pragma clang diagnostic ignored "-Wunknown-pragmas"
# pragma clang diagnostic ignored "-Wobjc-designated-initializers"
#endif
- (instancetype)initWithTimeIntervalSince1970: (of_time_interval_t)seconds
{
#if defined(OF_OBJFW_RUNTIME) && UINTPTR_MAX == UINT64_MAX
	uint64_t value;
#endif

	if (seconds == 0) {
		static of_once_t once = OF_ONCE_INIT;
		of_once(&once, initZeroDate);
		return (id)zeroDate;
	}

#if defined(OF_OBJFW_RUNTIME) && UINTPTR_MAX == UINT64_MAX
	value = OF_BSWAP64_IF_LE(OF_DOUBLE_TO_INT_RAW(OF_BSWAP_DOUBLE_IF_LE(
	    seconds)));

	/* Almost all dates fall into this range. */
	if (value & (UINT64_C(4) << 60)) {
		id ret = objc_createTaggedPointer(dateTag,
		    value & ~(UINT64_C(4) << 60));

		if (ret != nil)
			return ret;
	}
#endif

	return (id)[[OFDate of_alloc] initWithTimeIntervalSince1970: seconds];
}
#ifdef __clang__
# pragma clang diagnostic pop
#endif
@end

#if defined(OF_OBJFW_RUNTIME) && UINTPTR_MAX == UINT64_MAX
@implementation OFTaggedPointerDate
- (of_time_interval_t)timeIntervalSince1970
{
	uint64_t value = (uint64_t)object_getTaggedPointerValue(self);

	value |= UINT64_C(4) << 60;

	return OF_BSWAP_DOUBLE_IF_LE(OF_INT_TO_DOUBLE_RAW(OF_BSWAP64_IF_LE(
	    value)));
}
@end
#endif

@implementation OFDate
+ (void)initialize
{
#ifdef OF_WINDOWS
	HMODULE module;
#endif

	if (self != [OFDate class])
		return;

	placeholder.isa = [OFDatePlaceholder class];

#if (!defined(HAVE_GMTIME_R) || !defined(HAVE_LOCALTIME_R)) && \
    defined(OF_HAVE_THREADS)
	mutex = [[OFMutex alloc] init];
#endif

#ifdef OF_WINDOWS
	if ((module = LoadLibrary("msvcrt.dll")) != NULL)
		func__mktime64 = (__time64_t (*)(struct tm *))
		    GetProcAddress(module, "_mktime64");
#endif

#if defined(OF_OBJFW_RUNTIME) && UINTPTR_MAX == UINT64_MAX
	dateTag = objc_registerTaggedPointerClass([OFTaggedPointerDate class]);
#endif
}

+ (instancetype)of_alloc
{
	return [super alloc];
}

+ (instancetype)alloc
{
	if (self == [OFDate class])
		return (id)&placeholder;

	return [super alloc];
}

+ (instancetype)date
{
	return [[[self alloc] init] autorelease];
}

+ (instancetype)dateWithTimeIntervalSince1970: (of_time_interval_t)seconds
{
	return [[[self alloc]
	    initWithTimeIntervalSince1970: seconds] autorelease];
}

+ (instancetype)dateWithTimeIntervalSinceNow: (of_time_interval_t)seconds
{
	return [[[self alloc]
	    initWithTimeIntervalSinceNow: seconds] autorelease];
}

+ (instancetype)dateWithDateString: (OFString *)string
			    format: (OFString *)format
{
	return [[[self alloc] initWithDateString: string
					  format: format] autorelease];
}

+ (instancetype)dateWithLocalDateString: (OFString *)string
				 format: (OFString *)format
{
	return [[[self alloc] initWithLocalDateString: string
					       format: format] autorelease];
}

+ (instancetype)distantFuture
{
	static of_once_t once = OF_ONCE_INIT;
	of_once(&once, initDistantFuture);
	return distantFuture;
}

+ (instancetype)distantPast
{
	static of_once_t once = OF_ONCE_INIT;
	of_once(&once, initDistantPast);
	return distantPast;
}

- (instancetype)init
{
	return [self initWithTimeIntervalSince1970: now()];
}

- (instancetype)initWithTimeIntervalSince1970: (of_time_interval_t)seconds
{
	self = [super init];

	_seconds = seconds;

	return self;
}

- (instancetype)initWithTimeIntervalSinceNow: (of_time_interval_t)seconds
{
	return [self initWithTimeIntervalSince1970: now() + seconds];
}

- (instancetype)initWithDateString: (OFString *)string
			    format: (OFString *)format
{
	const char *UTF8String = string.UTF8String;
	struct tm tm = { .tm_isdst = -1 };
	int16_t tz = 0;

	if (of_strptime(UTF8String, format.UTF8String, &tm, &tz) !=
	    UTF8String + string.UTF8StringLength)
		@throw [OFInvalidFormatException exception];

	return [self initWithTimeIntervalSince1970: tmAndTzToTime(&tm, &tz)];
}

- (instancetype)initWithLocalDateString: (OFString *)string
				 format: (OFString *)format
{
	const char *UTF8String = string.UTF8String;
	struct tm tm = { .tm_isdst = -1 };
	/*
	 * of_strptime() can never set this to INT16_MAX, no matter what is
	 * passed to it, so this is a safe way to figure out if the date
	 * contains a time zone.
	 */
	int16_t tz = INT16_MAX;
	of_time_interval_t seconds;

	if (of_strptime(UTF8String, format.UTF8String, &tm, &tz) !=
	    UTF8String + string.UTF8StringLength)
		@throw [OFInvalidFormatException exception];

	if (tz == INT16_MAX) {
#ifdef OF_WINDOWS
		if (func__mktime64 != NULL) {
			if ((seconds = func__mktime64(&tm)) == -1)
				@throw [OFInvalidFormatException exception];
		} else {
#endif
			if ((seconds = mktime(&tm)) == -1)
				@throw [OFInvalidFormatException exception];
#ifdef OF_WINDOWS
		}
#endif
	} else
		seconds = tmAndTzToTime(&tm, &tz);

	return [self initWithTimeIntervalSince1970: seconds];
}

- (instancetype)initWithSerialization: (OFXMLElement *)element
{
<<<<<<< HEAD
	void *pool = objc_autoreleasePoolPush();
	of_time_interval_t seconds;
=======
	self = [super init];

	@try {
		void *pool = objc_autoreleasePoolPush();
		unsigned long long value;
>>>>>>> d90913e1

	if (![element.name isEqual: @"OFDate"] ||
	    ![element.namespace isEqual: OF_SERIALIZATION_NS])
		@throw [OFInvalidArgumentException exception];

<<<<<<< HEAD
	seconds = OF_BSWAP_DOUBLE_IF_LE(OF_INT_TO_DOUBLE_RAW(OF_BSWAP64_IF_LE(
	    element.hexadecimalValue)));
=======
		value = [element unsignedLongLongValueWithBase: 16];

		if (value > UINT64_MAX)
			@throw [OFOutOfRangeException exception];

		_seconds = OF_BSWAP_DOUBLE_IF_LE(OF_INT_TO_DOUBLE_RAW(
		    OF_BSWAP64_IF_LE(value)));
>>>>>>> d90913e1

	objc_autoreleasePoolPop(pool);

	return [self initWithTimeIntervalSince1970: seconds];
}

- (bool)isEqual: (id)object
{
	OFDate *otherDate;

	if (object == self)
		return true;

	if (![object isKindOfClass: [OFDate class]])
		return false;

	otherDate = object;

	if (otherDate.timeIntervalSince1970 != self.timeIntervalSince1970)
		return false;

	return true;
}

- (uint32_t)hash
{
	uint32_t hash;
	double tmp;

	OF_HASH_INIT(hash);

	tmp = OF_BSWAP_DOUBLE_IF_BE(self.timeIntervalSince1970);

	for (size_t i = 0; i < sizeof(double); i++)
		OF_HASH_ADD(hash, ((char *)&tmp)[i]);

	OF_HASH_FINALIZE(hash);

	return hash;
}

- (id)copy
{
	return [self retain];
}

- (of_comparison_result_t)compare: (id <OFComparing>)object
{
	OFDate *otherDate;

	if (![(id)object isKindOfClass: [OFDate class]])
		@throw [OFInvalidArgumentException exception];

	otherDate = (OFDate *)object;

	if (self.timeIntervalSince1970 < otherDate.timeIntervalSince1970)
		return OF_ORDERED_ASCENDING;
	if (self.timeIntervalSince1970 > otherDate.timeIntervalSince1970)
		return OF_ORDERED_DESCENDING;

	return OF_ORDERED_SAME;
}

- (OFString *)description
{
	return [self dateStringWithFormat: @"%Y-%m-%dT%H:%M:%SZ"];
}

- (OFXMLElement *)XMLElementBySerializing
{
	void *pool = objc_autoreleasePoolPush();
	OFXMLElement *element;

	element = [OFXMLElement elementWithName: @"OFDate"
				      namespace: OF_SERIALIZATION_NS];

	element.stringValue = [OFString stringWithFormat: @"%016" PRIx64,
	    OF_BSWAP64_IF_LE(OF_DOUBLE_TO_INT_RAW(OF_BSWAP_DOUBLE_IF_LE(
	    self.timeIntervalSince1970)))];

	[element retain];

	objc_autoreleasePoolPop(pool);

	return [element autorelease];
}

- (OFData *)messagePackRepresentation
{
	void *pool = objc_autoreleasePoolPush();
	of_time_interval_t timeInterval = self.timeIntervalSince1970;
	int64_t seconds = (int64_t)timeInterval;
	uint32_t nanoseconds =
	    (timeInterval - trunc(timeInterval)) * 1000000000;
	OFData *ret;

	if (seconds >= 0 && seconds < 0x400000000) {
		if (seconds <= UINT32_MAX && nanoseconds == 0) {
			uint32_t seconds32 = (uint32_t)seconds;
			OFData *data;

			seconds32 = OF_BSWAP32_IF_LE(seconds32);
			data = [OFData dataWithItems: &seconds32
					       count: sizeof(seconds32)];

			ret = [[OFMessagePackExtension
			    extensionWithType: -1
					 data: data] messagePackRepresentation];
		} else {
			uint64_t combined = ((uint64_t)nanoseconds << 34) |
			    (uint64_t)seconds;
			OFData *data;

			combined = OF_BSWAP64_IF_LE(combined);
			data = [OFData dataWithItems: &combined
					       count: sizeof(combined)];

			ret = [[OFMessagePackExtension
			    extensionWithType: -1
					 data: data] messagePackRepresentation];
		}
	} else {
		OFMutableData *data = [OFMutableData dataWithCapacity: 12];

		seconds = OF_BSWAP64_IF_LE(seconds);
		nanoseconds = OF_BSWAP32_IF_LE(nanoseconds);

		[data addItems: &nanoseconds
			 count: sizeof(nanoseconds)];
		[data addItems: &seconds
			 count: sizeof(seconds)];

		ret = [[OFMessagePackExtension
		    extensionWithType: -1
				 data: data] messagePackRepresentation];
	}

	[ret retain];

	objc_autoreleasePoolPop(pool);

	return [ret autorelease];
}

- (uint32_t)microsecond
{
	of_time_interval_t timeInterval = self.timeIntervalSince1970;

	return (uint32_t)((timeInterval - trunc(timeInterval)) * 1000000);
}

- (uint8_t)second
{
	GMTIME_RET(tm_sec)
}

- (uint8_t)minute
{
	GMTIME_RET(tm_min)
}

- (uint8_t)localMinute
{
	LOCALTIME_RET(tm_min)
}

- (uint8_t)hour
{
	GMTIME_RET(tm_hour)
}

- (uint8_t)localHour
{
	LOCALTIME_RET(tm_hour)
}

- (uint8_t)dayOfMonth
{
	GMTIME_RET(tm_mday)
}

- (uint8_t)localDayOfMonth
{
	LOCALTIME_RET(tm_mday)
}

- (uint8_t)monthOfYear
{
	GMTIME_RET(tm_mon + 1)
}

- (uint8_t)localMonthOfYear
{
	LOCALTIME_RET(tm_mon + 1)
}

- (uint16_t)year
{
	GMTIME_RET(tm_year + 1900)
}

- (uint16_t)localYear
{
	LOCALTIME_RET(tm_year + 1900)
}

- (uint8_t)dayOfWeek
{
	GMTIME_RET(tm_wday)
}

- (uint8_t)localDayOfWeek
{
	LOCALTIME_RET(tm_wday)
}

- (uint16_t)dayOfYear
{
	GMTIME_RET(tm_yday + 1)
}

- (uint16_t)localDayOfYear
{
	LOCALTIME_RET(tm_yday + 1)
}

- (OFString *)dateStringWithFormat: (OFConstantString *)format
{
	OFString *ret;
	of_time_interval_t timeInterval = self.timeIntervalSince1970;
	time_t seconds = (time_t)timeInterval;
	struct tm tm;
	size_t pageSize;
#ifndef OF_WINDOWS
	char *buffer;
#else
	wchar_t *buffer;
#endif

	if (seconds != trunc(timeInterval))
		@throw [OFOutOfRangeException exception];

#ifdef HAVE_GMTIME_R
	if (gmtime_r(&seconds, &tm) == NULL)
		@throw [OFOutOfRangeException exception];
#else
# ifdef OF_HAVE_THREADS
	[mutex lock];

	@try {
# endif
		struct tm *tmp;

		if ((tmp = gmtime(&seconds)) == NULL)
			@throw [OFOutOfRangeException exception];

		tm = *tmp;
# ifdef OF_HAVE_THREADS
	} @finally {
		[mutex unlock];
	}
# endif
#endif

	pageSize = [OFSystemInfo pageSize];
	if ((buffer = malloc(pageSize)) == NULL)
		@throw [OFOutOfMemoryException
		    exceptionWithRequestedSize: pageSize];

	@try {
#ifndef OF_WINDOWS
		if (strftime(buffer, pageSize, format.UTF8String, &tm) == 0)
			@throw [OFOutOfRangeException exception];

		ret = [OFString stringWithUTF8String: buffer];
#else
		if (wcsftime(buffer, pageSize / sizeof(wchar_t),
		    format.UTF16String, &tm) == 0)
			@throw [OFOutOfRangeException exception];

		ret = [OFString stringWithUTF16String: buffer];
#endif
	} @finally {
		free(buffer);
	}

	return ret;
}

- (OFString *)localDateStringWithFormat: (OFConstantString *)format
{
	OFString *ret;
	of_time_interval_t timeInterval = self.timeIntervalSince1970;
	time_t seconds = (time_t)timeInterval;
	struct tm tm;
	size_t pageSize;
#ifndef OF_WINDOWS
	char *buffer;
#else
	wchar_t *buffer;
#endif

	if (seconds != trunc(timeInterval))
		@throw [OFOutOfRangeException exception];

#ifdef HAVE_LOCALTIME_R
	if (localtime_r(&seconds, &tm) == NULL)
		@throw [OFOutOfRangeException exception];
#else
# ifdef OF_HAVE_THREADS
	[mutex lock];

	@try {
# endif
		struct tm *tmp;

		if ((tmp = localtime(&seconds)) == NULL)
			@throw [OFOutOfRangeException exception];

		tm = *tmp;
# ifdef OF_HAVE_THREADS
	} @finally {
		[mutex unlock];
	}
# endif
#endif

	pageSize = [OFSystemInfo pageSize];
	if ((buffer = malloc(pageSize)) == NULL)
		@throw [OFOutOfMemoryException
		    exceptionWithRequestedSize: pageSize];

	@try {
#ifndef OF_WINDOWS
		if (strftime(buffer, pageSize, format.UTF8String, &tm) == 0)
			@throw [OFOutOfRangeException exception];

		ret = [OFString stringWithUTF8String: buffer];
#else
		if (wcsftime(buffer, pageSize / sizeof(wchar_t),
		    format.UTF16String, &tm) == 0)
			@throw [OFOutOfRangeException exception];

		ret = [OFString stringWithUTF16String: buffer];
#endif
	} @finally {
		free(buffer);
	}

	return ret;
}

- (OFDate *)earlierDate: (OFDate *)otherDate
{
	if (otherDate == nil)
		return self;

	if ([self compare: otherDate] == OF_ORDERED_DESCENDING)
		return otherDate;

	return self;
}

- (OFDate *)laterDate: (OFDate *)otherDate
{
	if (otherDate == nil)
		return self;

	if ([self compare: otherDate] == OF_ORDERED_ASCENDING)
		return otherDate;

	return self;
}

- (of_time_interval_t)timeIntervalSince1970
{
	return _seconds;
}

- (of_time_interval_t)timeIntervalSinceDate: (OFDate *)otherDate
{
	return self.timeIntervalSince1970 - otherDate.timeIntervalSince1970;
}

- (of_time_interval_t)timeIntervalSinceNow
{
	struct timeval t;
	of_time_interval_t seconds;

	OF_ENSURE(gettimeofday(&t, NULL) == 0);

	seconds = t.tv_sec;
	seconds += (of_time_interval_t)t.tv_usec / 1000000;

	return self.timeIntervalSince1970 - seconds;
}

- (OFDate *)dateByAddingTimeInterval: (of_time_interval_t)seconds
{
	return [OFDate dateWithTimeIntervalSince1970:
	    self.timeIntervalSince1970 + seconds];
}
@end<|MERGE_RESOLUTION|>--- conflicted
+++ resolved
@@ -487,35 +487,29 @@
 
 - (instancetype)initWithSerialization: (OFXMLElement *)element
 {
-<<<<<<< HEAD
-	void *pool = objc_autoreleasePoolPush();
 	of_time_interval_t seconds;
-=======
-	self = [super init];
 
 	@try {
 		void *pool = objc_autoreleasePoolPush();
 		unsigned long long value;
->>>>>>> d90913e1
-
-	if (![element.name isEqual: @"OFDate"] ||
-	    ![element.namespace isEqual: OF_SERIALIZATION_NS])
-		@throw [OFInvalidArgumentException exception];
-
-<<<<<<< HEAD
-	seconds = OF_BSWAP_DOUBLE_IF_LE(OF_INT_TO_DOUBLE_RAW(OF_BSWAP64_IF_LE(
-	    element.hexadecimalValue)));
-=======
+
+		if (![element.name isEqual: @"OFDate"] ||
+		    ![element.namespace isEqual: OF_SERIALIZATION_NS])
+			@throw [OFInvalidArgumentException exception];
+
 		value = [element unsignedLongLongValueWithBase: 16];
 
 		if (value > UINT64_MAX)
 			@throw [OFOutOfRangeException exception];
 
-		_seconds = OF_BSWAP_DOUBLE_IF_LE(OF_INT_TO_DOUBLE_RAW(
+		seconds = OF_BSWAP_DOUBLE_IF_LE(OF_INT_TO_DOUBLE_RAW(
 		    OF_BSWAP64_IF_LE(value)));
->>>>>>> d90913e1
-
-	objc_autoreleasePoolPop(pool);
+
+		objc_autoreleasePoolPop(pool);
+	} @catch (id e) {
+		[self release];
+		@throw e;
+	}
 
 	return [self initWithTimeIntervalSince1970: seconds];
 }
