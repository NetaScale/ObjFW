--- conflicted
+++ resolved
@@ -167,13 +167,6 @@
  */
 extern void OFLog(OFConstantString *format, ...);
 
-<<<<<<< HEAD
-/*!
- * @brief Logs the specified printf-style format to @ref OFStdErr.
- *
- * This prefixes the output with the date, timestamp, process name and PID and
- * allows `%@` as a printf-style formatted to print objects.
-=======
 /**
  * @brief Logs the specified printf-style format to @ref OFStdErr.
  *
@@ -181,7 +174,6 @@
  *
  * @param format The format for the line to log. See @ref OFStream#writeFormat:.
  * @param arguments The arguments for the format
->>>>>>> 262cfa86
  */
 extern void OFLogV(OFConstantString *format, va_list arguments);
 #ifdef __cplusplus
