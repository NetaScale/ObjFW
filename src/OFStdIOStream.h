/*
 * Copyright (c) 2008, 2009, 2010, 2011, 2012, 2013, 2014, 2015, 2016, 2017,
 *               2018, 2019, 2020
 *   Jonathan Schleifer <js@nil.im>
 *
 * All rights reserved.
 *
 * This file is part of ObjFW. It may be distributed under the terms of the
 * Q Public License 1.0, which can be found in the file LICENSE.QPL included in
 * the packaging of this file.
 *
 * Alternatively, it may be distributed under the terms of the GNU General
 * Public License, either version 2 or 3, which can be found in the file
 * LICENSE.GPLv2 or LICENSE.GPLv3 respectively included in the packaging of this
 * file.
 */

#import "OFStream.h"
#import "OFKernelEventObserver.h"

#ifdef OF_AMIGAOS
# include <dos/dos.h>
#endif

OF_ASSUME_NONNULL_BEGIN

/** @file */

@class OFColor;

/**
 * @class OFStdIOStream OFStdIOStream.h ObjFW/OFStdIOStream.h
 *
 * @brief A class for providing standard input, output and error as OFStream.
 *
 * The global variables @ref of_stdin, @ref of_stdout and @ref of_stderr are
 * instances of this class and need no initialization.
 */
#ifdef OF_STDIO_STREAM_WIN32_CONSOLE_H
OF_SUBCLASSING_RESTRICTED
#endif
@interface OFStdIOStream: OFStream
#if !defined(OF_WINDOWS) && !defined(OF_AMIGAOS)
    <OFReadyForReadingObserving, OFReadyForWritingObserving>
#endif
{
#ifndef OF_AMIGAOS
	int _fd;
#else
	BPTR _handle;
	bool _closable;
#endif
	bool _atEndOfStream;
}

/**
 * @brief Whether there is an underlying terminal.
 */
@property (readonly, nonatomic) bool hasTerminal;

/**
 * @brief The number of columns, or -1 if there is no underlying terminal or
 *	  the number of columns could not be queried.
 */
@property (readonly, nonatomic) int columns;

/**
 * @brief The number of rows, or -1 if there is no underlying terminal or the
 *	  number of rows could not be queried.
 */
@property (readonly, nonatomic) int rows;

- (instancetype)init OF_UNAVAILABLE;

/**
 * @brief Sets the foreground color on the underlying terminal. Does nothing if
 *	  there is no underlying terminal or colors are unsupported.
 *
 * @param color The foreground color to set
 */
- (void)setForegroundColor: (OFColor *)color;

/**
 * @brief Sets the background color on the underlying terminal. Does nothing if
 *	  there is no underlying terminal or colors are unsupported.
 *
 * @param color The background color to set
 */
- (void)setBackgroundColor: (OFColor *)color;

/**
 * @brief Resets all attributes (color, bold, etc.). Does nothing if there is
 *	  no underlying terminal.
 */
- (void)reset;

/**
 * @brief Clears the entire underlying terminal. Does nothing if there is no
 *	  underlying terminal.
 */
- (void)clear;

/**
 * @brief Erases the entire current line on the underlying terminal. Does
 *	  nothing if there is no underlying terminal.
 */
- (void)eraseLine;

/**
 * @brief Moves the cursor to the specified column in the current row. Does
 *	  nothing if there is no underlying terminal.
 *
 * @param column The column in the current row to move the cursor to
 */
- (void)setCursorColumn: (unsigned int)column;

/**
 * @brief Moves the cursor to the specified absolute position. Does nothing if
 *	  there is no underlying terminal.
 *
 * @param position The position to move the cursor to
 */
- (void)setCursorPosition: (of_point_t)position;

/**
 * @brief Moves the cursor to the specified relative position. Does nothing if
 *	  there is no underlying terminal.
 *
 * @param position The position to move the cursor to
 */
- (void)setRelativeCursorPosition: (of_point_t)position;
@end

#ifdef __cplusplus
extern "C" {
#endif
/** @file */

<<<<<<< HEAD
#ifndef OF_AMIGAOS
/*!
=======
/**
>>>>>>> e3325075
 * @brief The standard input as an OFStream.
 */
extern OFStdIOStream *_Nullable of_stdin;

/**
 * @brief The standard output as an OFStream.
 */
extern OFStdIOStream *_Nullable of_stdout;

/**
 * @brief The standard error as an OFStream.
 */
extern OFStdIOStream *_Nullable of_stderr;
#else
extern OFStdIOStream *_Nonnull *_Nullable of_stdin_ref(void);
extern OFStdIOStream *_Nonnull *_Nullable of_stdout_ref(void);
extern OFStdIOStream *_Nonnull *_Nullable of_stderr_ref(void);
# define of_stdin (*of_stdin_ref())
# define of_stdout (*of_stdout_ref())
# define of_stderr (*of_stderr_ref())
#endif

<<<<<<< HEAD
/*!
 * @brief Logs the specified printf-style format to @ref of_stderr.
=======
/**
 * @brief Log the specified printf-style format to @ref of_stderr.
>>>>>>> e3325075
 *
 * This prefixes the output with the date, timestamp, process name and PID and
 * allows `%@` as a printf-style formatted to print objects.
 */
extern void of_log(OFConstantString *format, ...);

/*!
 * @brief Logs the specified printf-style format to @ref of_stderr.
 *
 * This prefixes the output with the date, timestamp, process name and PID and
 * allows `%@` as a printf-style formatted to print objects.
 */
extern void of_logv(OFConstantString *format, va_list arguments);
#ifdef __cplusplus
}
#endif

OF_ASSUME_NONNULL_END<|MERGE_RESOLUTION|>--- conflicted
+++ resolved
@@ -136,12 +136,8 @@
 #endif
 /** @file */
 
-<<<<<<< HEAD
 #ifndef OF_AMIGAOS
-/*!
-=======
 /**
->>>>>>> e3325075
  * @brief The standard input as an OFStream.
  */
 extern OFStdIOStream *_Nullable of_stdin;
@@ -164,13 +160,8 @@
 # define of_stderr (*of_stderr_ref())
 #endif
 
-<<<<<<< HEAD
-/*!
+/**
  * @brief Logs the specified printf-style format to @ref of_stderr.
-=======
-/**
- * @brief Log the specified printf-style format to @ref of_stderr.
->>>>>>> e3325075
  *
  * This prefixes the output with the date, timestamp, process name and PID and
  * allows `%@` as a printf-style formatted to print objects.
