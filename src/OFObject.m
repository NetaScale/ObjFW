/*
 * Copyright (c) 2008, 2009, 2010, 2011, 2012
 *   Jonathan Schleifer <js@webkeks.org>
 *
 * All rights reserved.
 *
 * This file is part of ObjFW. It may be distributed under the terms of the
 * Q Public License 1.0, which can be found in the file LICENSE.QPL included in
 * the packaging of this file.
 *
 * Alternatively, it may be distributed under the terms of the GNU General
 * Public License, either version 2 or 3, which can be found in the file
 * LICENSE.GPLv2 or LICENSE.GPLv3 respectively included in the packaging of this
 * file.
 */

#include "config.h"

#define __NO_EXT_QNX

#include <stdio.h>
#include <stdlib.h>
#include <string.h>

#include <unistd.h>

#include <assert.h>

#import "OFObject.h"
#import "OFAutoreleasePool.h"

#import "OFAllocFailedException.h"
#import "OFEnumerationMutationException.h"
#import "OFInitializationFailedException.h"
#import "OFInvalidArgumentException.h"
#import "OFMemoryNotPartOfObjectException.h"
#import "OFNotImplementedException.h"
#import "OFOutOfMemoryException.h"
#import "OFOutOfRangeException.h"

#import "macros.h"

#if defined(OF_APPLE_RUNTIME) && __OBJC2__
# import <objc/objc-exception.h>
#elif defined(OF_OBJFW_RUNTIME)
# import "runtime.h"
#endif

#ifdef _WIN32
# include <windows.h>
#endif

#import "OFString.h"

#if defined(OF_ATOMIC_OPS)
# import "atomic.h"
#elif defined(OF_THREADS)
# import "threading.h"
#endif

struct pre_ivar {
	int32_t retainCount;
	struct pre_mem *firstMem, *lastMem;
#if !defined(OF_ATOMIC_OPS) && defined(OF_THREADS)
	of_spinlock_t retainCountSpinlock;
#endif
};

struct pre_mem {
	struct pre_mem *prev, *next;
	id owner;
};

#define PRE_IVAR_ALIGN ((sizeof(struct pre_ivar) + \
	(__BIGGEST_ALIGNMENT__ - 1)) & ~(__BIGGEST_ALIGNMENT__ - 1))
#define PRE_IVAR ((struct pre_ivar*)(void*)((char*)self - PRE_IVAR_ALIGN))

<<<<<<< HEAD
=======
#define PRE_MEM_ALIGN ((sizeof(struct pre_mem) + \
	(__BIGGEST_ALIGNMENT__ - 1)) & ~(__BIGGEST_ALIGNMENT__ - 1))
#define PRE_MEM(mem) ((struct pre_mem*)(void*)((char*)mem - PRE_MEM_ALIGN))

#ifdef OF_OLD_GNU_RUNTIME
extern void __objc_update_dispatch_table_for_class(Class);
#endif

>>>>>>> d71abe9d
static struct {
	Class isa;
} alloc_failed_exception;
static Class autoreleasePool = Nil;

static SEL cxx_construct = NULL;
static SEL cxx_destruct = NULL;

size_t of_pagesize;
size_t of_num_cpus;

#ifdef NEED_OBJC_SYNC_INIT
extern BOOL objc_sync_init();
#endif

#ifdef NEED_OBJC_PROPERTIES_INIT
extern BOOL objc_properties_init();
#endif

#if defined(OF_APPLE_RUNTIME) && __OBJC2__
static void
uncaught_exception_handler(id exception)
{
	fprintf(stderr, "\nUnhandled exception:\n%s\n",
	    [[exception description] UTF8String]);
}
#endif

static void
enumeration_mutation_handler(id object)
{
	@throw [OFEnumerationMutationException
	    exceptionWithClass: [object class]
			object: object];
}

#ifndef HAVE_OBJC_ENUMERATIONMUTATION
void
objc_enumerationMutation(id object)
{
	enumeration_mutation_handler(object);
}
#endif

<<<<<<< HEAD
=======
#if defined(HAVE_OBJC_ENUMERATIONMUTATION) && defined(OF_OLD_GNU_RUNTIME)
extern void objc_setEnumerationMutationHandler(void(*handler)(id));
#endif

id
of_alloc_object(Class class, size_t extraSize, size_t extraAlignment,
    void **extra)
{
	OFObject *instance;
	size_t instanceSize;

	instanceSize = class_getInstanceSize(class);

	if (OF_UNLIKELY(extraAlignment > 0))
		extraAlignment = ((instanceSize + extraAlignment - 1) &
		    ~(extraAlignment - 1)) - extraAlignment;

	instance = malloc(PRE_IVAR_ALIGN + instanceSize +
	    extraAlignment + extraSize);

	if (OF_UNLIKELY(instance == nil)) {
		alloc_failed_exception.isa = [OFAllocFailedException class];
		@throw (OFAllocFailedException*)&alloc_failed_exception;
	}

	((struct pre_ivar*)instance)->retainCount = 1;
	((struct pre_ivar*)instance)->firstMem = NULL;
	((struct pre_ivar*)instance)->lastMem = NULL;

#if !defined(OF_ATOMIC_OPS) && defined(OF_THREADS)
	if (OF_UNLIKELY(!of_spinlock_new(
	    &((struct pre_ivar*)instance)->retainCountSpinlock))) {
		free(instance);
		@throw [OFInitializationFailedException
		    exceptionWithClass: class];
	}
#endif

	instance = (OFObject*)((char*)instance + PRE_IVAR_ALIGN);

	instance->isa = class;
	memset((char*)instance + sizeof(instance->isa), 0,
	    instanceSize - sizeof(instance->isa));

	if (OF_UNLIKELY(extra != NULL))
		*extra = (char*)instance + instanceSize + extraAlignment;

	return instance;
}

>>>>>>> d71abe9d
const char*
_NSPrintForDebugger(id object)
{
	return [[object description]
	    cStringWithEncoding: OF_STRING_ENCODING_NATIVE];
}

/* References for static linking */
void _references_to_categories_of_OFObject(void)
{
	_OFObject_Serialization_reference = 1;
}

@implementation OFObject
+ (void)load
{
#ifdef NEED_OBJC_SYNC_INIT
	if (!objc_sync_init()) {
		fputs("Runtime error: objc_sync_init() failed!\n", stderr);
		abort();
	}
#endif

#ifdef NEED_OBJC_PROPERTIES_INIT
	if (!objc_properties_init()) {
		fputs("Runtime error: objc_properties_init() failed!\n",
		    stderr);
		abort();
	}
#endif

#if defined(OF_APPLE_RUNTIME) && __OBJC2__
	objc_setUncaughtExceptionHandler(uncaught_exception_handler);
#endif

#ifdef HAVE_OBJC_ENUMERATIONMUTATION
	objc_setEnumerationMutationHandler(enumeration_mutation_handler);
#endif

	cxx_construct = sel_registerName(".cxx_construct");
	cxx_destruct = sel_registerName(".cxx_destruct");

	if (cxx_construct == NULL || cxx_destruct == NULL) {
		fputs("Runtime error: Failed to register selector "
		    ".cxx_construct and/or .cxx_destruct!\n", stderr);
		abort();
	}

#if defined(_WIN32)
	SYSTEM_INFO si;
	GetSystemInfo(&si);
	of_pagesize = si.dwPageSize;
	of_num_cpus = si.dwNumberOfProcessors;
#elif defined(_PSP)
	of_pagesize = 4096;
	of_num_cpus = 1;
#else
	if ((of_pagesize = sysconf(_SC_PAGESIZE)) < 1)
		of_pagesize = 4096;
	if ((of_num_cpus = sysconf(_SC_NPROCESSORS_CONF)) < 1)
		of_num_cpus = 1;
#endif
}

+ (void)initialize
{
}

+ alloc
{
	return of_alloc_object(self, 0, 0, NULL);
}

+ new
{
	return [[self alloc] init];
}

+ (Class)class
{
	return self;
}

+ (OFString*)className
{
	return [OFString stringWithCString: class_getName(self)
				  encoding: OF_STRING_ENCODING_ASCII];
}

+ (BOOL)isSubclassOfClass: (Class)class
{
	Class iter;

	for (iter = self; iter != Nil; iter = class_getSuperclass(iter))
		if (iter == class)
			return YES;

	return NO;
}

+ (Class)superclass
{
	return class_getSuperclass(self);
}

+ (BOOL)instancesRespondToSelector: (SEL)selector
{
	return class_respondsToSelector(self, selector);
}

+ (BOOL)conformsToProtocol: (Protocol*)protocol
{
	Class c;

	for (c = self; c != Nil; c = class_getSuperclass(c))
		if (class_conformsToProtocol(c, protocol))
			return YES;

	return NO;
}

+ (IMP)instanceMethodForSelector: (SEL)selector
{
#if defined(OF_OBJFW_RUNTIME)
	return objc_get_instance_method(self, selector);
#else
	return class_getMethodImplementation(self, selector);
#endif
}

+ (const char*)typeEncodingForInstanceSelector: (SEL)selector
{
#if defined(OF_OBJFW_RUNTIME)
	const char *ret;

	if ((ret = objc_get_type_encoding(self, selector)) == NULL)
		@throw [OFNotImplementedException exceptionWithClass: self
							    selector: selector];

	return ret;
#else
	Method m;
	const char *ret;

	if ((m = class_getInstanceMethod(self, selector)) == NULL ||
	    (ret = method_getTypeEncoding(m)) == NULL)
		@throw [OFNotImplementedException exceptionWithClass: self
							    selector: selector];

	return ret;
#endif
}

+ (OFString*)description
{
	return [self className];
}

+ (IMP)replaceClassMethod: (SEL)selector
      withMethodFromClass: (Class)class
{
	IMP newImp;
	const char *typeEncoding;

	newImp = [class methodForSelector: selector];
	typeEncoding = [class typeEncodingForSelector: selector];

	return [self replaceClassMethod: selector
		     withImplementation: newImp
			   typeEncoding: typeEncoding];
}

+ (IMP)replaceInstanceMethod: (SEL)selector
	 withMethodFromClass: (Class)class
{
	IMP newImp;
	const char *typeEncoding;

	newImp = [class instanceMethodForSelector: selector];
	typeEncoding = [class typeEncodingForInstanceSelector: selector];

	return [self replaceInstanceMethod: selector
			withImplementation: newImp
			      typeEncoding: typeEncoding];
}

+ (IMP)replaceInstanceMethod: (SEL)selector
	  withImplementation: (IMP)implementation
		typeEncoding: (const char*)typeEncoding
{
	return class_replaceMethod(self, selector, implementation,
	    typeEncoding);
}

+ (IMP)replaceClassMethod: (SEL)selector
       withImplementation: (IMP)implementation
	     typeEncoding: (const char*)typeEncoding
{
	return class_replaceMethod(((OFObject*)self)->isa, selector,
	    implementation, typeEncoding);
}

+ (void)inheritMethodsFromClass: (Class)class
{
	Class superclass = [self superclass];

	if ([self isSubclassOfClass: class])
		return;

#if defined(OF_APPLE_RUNTIME)
	Method *methodList;
	unsigned i, count;

	methodList = class_copyMethodList(((OFObject*)class)->isa, &count);
	@try {
		for (i = 0; i < count; i++) {
			SEL selector = method_getName(methodList[i]);

			/*
			 * Don't replace methods implemented in receiving class.
			 */
			if ([self methodForSelector: selector] !=
			    [superclass methodForSelector: selector])
				continue;

			[self replaceClassMethod: selector
			     withMethodFromClass: class];
		}
	} @finally {
		free(methodList);
	}

	methodList = class_copyMethodList(class, &count);
	@try {
		for (i = 0; i < count; i++) {
			SEL selector = method_getName(methodList[i]);

			/*
			 * Don't replace methods implemented in receiving class.
			 */
			if ([self instanceMethodForSelector: selector] !=
			    [superclass instanceMethodForSelector: selector])
				continue;

			[self replaceInstanceMethod: selector
				withMethodFromClass: class];
		}
	} @finally {
		free(methodList);
	}
#elif defined(OF_OBJFW_RUNTIME)
	struct objc_method_list *methodlist;

	for (methodlist = class->isa->methodlist;
	    methodlist != NULL; methodlist = methodlist->next) {
		int i;

		for (i = 0; i < methodlist->count; i++) {
			SEL selector = &methodlist->methods[i].sel;

			/*
			 * Don't replace methods implemented in receiving class.
			 */
			if ([self methodForSelector: selector] !=
			    [superclass methodForSelector: selector])
				continue;

			[self replaceClassMethod: selector
			     withMethodFromClass: class];
		}
	}

	for (methodlist = class->methodlist; methodlist != NULL;
	    methodlist = methodlist->next) {
		int i;

		for (i = 0; i < methodlist->count; i++) {
			SEL selector = &methodlist->methods[i].sel;

			/*
			 * Don't replace methods implemented in receiving class.
			 */
			if ([self instanceMethodForSelector: selector] !=
			    [superclass instanceMethodForSelector: selector])
				continue;

			[self replaceInstanceMethod: selector
				withMethodFromClass: class];
		}
	}
#endif

	[self inheritMethodsFromClass: [class superclass]];
}

- init
{
	Class class;
	void (*last)(id, SEL) = NULL;

	for (class = isa; class != Nil; class = class_getSuperclass(class)) {
		void (*construct)(id, SEL);

		if ([class instancesRespondToSelector: cxx_construct]) {
			if ((construct = (void(*)(id, SEL))[class
			    instanceMethodForSelector: cxx_construct]) != last)
				construct(self, cxx_construct);

			last = construct;
		} else
			break;
	}

	return self;
}

- (Class)class
{
	return isa;
}

- (OFString*)className
{
	return [OFString stringWithCString: class_getName(isa)
				  encoding: OF_STRING_ENCODING_ASCII];
}

- (BOOL)isKindOfClass: (Class)class
{
	Class iter;

	for (iter = isa; iter != Nil; iter = class_getSuperclass(iter))
		if (iter == class)
			return YES;

	return NO;
}

- (BOOL)isMemberOfClass: (Class)class
{
	return (isa == class);
}

- (BOOL)respondsToSelector: (SEL)selector
{
	return class_respondsToSelector(isa, selector);
}

- (BOOL)conformsToProtocol: (Protocol*)protocol
{
	return [isa conformsToProtocol: protocol];
}

- (IMP)methodForSelector: (SEL)selector
{
#if defined(OF_OBJFW_RUNTIME)
	return objc_msg_lookup(self, selector);
#else
	return class_getMethodImplementation(isa, selector);
#endif
}

- (id)performSelector: (SEL)selector
{
	id (*imp)(id, SEL) = (id(*)(id, SEL))[self methodForSelector: selector];

	return imp(self, selector);
}

- (id)performSelector: (SEL)selector
	   withObject: (id)object
{
	id (*imp)(id, SEL, id) =
	    (id(*)(id, SEL, id))[self methodForSelector: selector];

	return imp(self, selector, object);
}

- (id)performSelector: (SEL)selector
	   withObject: (id)object
	   withObject: (id)otherObject
{
	id (*imp)(id, SEL, id, id) =
	    (id(*)(id, SEL, id, id))[self methodForSelector: selector];

	return imp(self, selector, object, otherObject);
}

- (const char*)typeEncodingForSelector: (SEL)selector
{
#if defined(OF_OBJFW_RUNTIME)
	const char *ret;

	if ((ret = objc_get_type_encoding(isa, selector)) == NULL)
		@throw [OFNotImplementedException exceptionWithClass: isa
							    selector: selector];

	return ret;
#else
	Method m;
	const char *ret;

	if ((m = class_getInstanceMethod(isa, selector)) == NULL ||
	    (ret = method_getTypeEncoding(m)) == NULL)
		@throw [OFNotImplementedException exceptionWithClass: isa
							    selector: selector];

	return ret;
#endif
}

- (BOOL)isEqual: (id)object
{
	/* Classes containing data should reimplement this! */
	return (self == object);
}

- (uint32_t)hash
{
	/* Classes containing data should reimplement this! */
	return (uint32_t)(uintptr_t)self;
}

- (OFString*)description
{
	/* Classes containing data should reimplement this! */
	return [OFString stringWithFormat: @"<%@: %p>", [self className], self];
}

- (void*)allocMemoryWithSize: (size_t)size
{
	void *pointer;
	struct pre_mem *preMem;

	if (size > SIZE_MAX - PRE_IVAR_ALIGN)
		@throw [OFOutOfRangeException exceptionWithClass: isa];

	if ((pointer = malloc(PRE_MEM_ALIGN + size)) == NULL)
		@throw [OFOutOfMemoryException exceptionWithClass: isa
						    requestedSize: size];
	preMem = pointer;

	preMem->owner = self;
	preMem->prev = PRE_IVAR->lastMem;
	preMem->next = NULL;

	if (PRE_IVAR->lastMem != NULL)
		PRE_IVAR->lastMem->next = preMem;

	PRE_IVAR->lastMem = preMem;

	return (char*)pointer + PRE_MEM_ALIGN;
}

- (void*)allocMemoryForNItems: (size_t)nItems
		       ofSize: (size_t)size
{
	if (nItems == 0 || size == 0)
		return NULL;

	if (nItems > SIZE_MAX / size)
		@throw [OFOutOfRangeException exceptionWithClass: isa];

	return [self allocMemoryWithSize: nItems * size];
}

- (void*)resizeMemory: (void*)pointer
	       toSize: (size_t)size
{
	void *new;
	struct pre_mem *preMem;

	if (pointer == NULL)
		return [self allocMemoryWithSize: size];

	if (size == 0) {
		[self freeMemory: pointer];
		return NULL;
	}

	if (PRE_MEM(pointer)->owner != self)
		@throw [OFMemoryNotPartOfObjectException
		    exceptionWithClass: isa
			       pointer: pointer];

	if ((new = realloc(PRE_MEM(pointer), PRE_MEM_ALIGN + size)) == NULL)
		@throw [OFOutOfMemoryException exceptionWithClass: isa
						    requestedSize: size];
	preMem = new;

	if (preMem != PRE_MEM(pointer)) {
		if (preMem->prev != NULL)
			preMem->prev->next = preMem;
		if (preMem->next != NULL)
			preMem->next->prev = preMem;

		if (PRE_IVAR->firstMem == PRE_MEM(pointer))
			PRE_IVAR->firstMem = preMem;
		if (PRE_IVAR->lastMem == PRE_MEM(pointer))
			PRE_IVAR->lastMem = preMem;
	}

	return (char*)new + PRE_MEM_ALIGN;
}

- (void*)resizeMemory: (void*)pointer
	     toNItems: (size_t)nItems
	       ofSize: (size_t)size
{
	if (pointer == NULL)
		return [self allocMemoryForNItems: nItems
					   ofSize: size];

	if (nItems == 0 || size == 0) {
		[self freeMemory: pointer];
		return NULL;
	}

	if (nItems > SIZE_MAX / size)
		@throw [OFOutOfRangeException exceptionWithClass: isa];

	return [self resizeMemory: pointer
			   toSize: nItems * size];
}

- (void)freeMemory: (void*)pointer
{
	if (pointer == NULL)
		return;

	if (PRE_MEM(pointer)->owner != self)
		@throw [OFMemoryNotPartOfObjectException
		    exceptionWithClass: isa
			       pointer: pointer];

	if (PRE_MEM(pointer)->prev != NULL)
		PRE_MEM(pointer)->prev->next = PRE_MEM(pointer)->next;
	if (PRE_MEM(pointer)->next != NULL)
		PRE_MEM(pointer)->next->prev = PRE_MEM(pointer)->prev;

	if (PRE_IVAR->firstMem == PRE_MEM(pointer))
		PRE_IVAR->firstMem = PRE_MEM(pointer)->next;
	if (PRE_IVAR->lastMem == PRE_MEM(pointer))
		PRE_IVAR->lastMem = PRE_MEM(pointer)->prev;

	/* To detect double-free */
	PRE_MEM(pointer)->owner = nil;

	free(PRE_MEM(pointer));
}

- retain
{
#if defined(OF_ATOMIC_OPS)
	of_atomic_inc_32(&PRE_IVAR->retainCount);
#elif defined(OF_THREADS)
	assert(of_spinlock_lock(&PRE_IVAR->retainCountSpinlock));
	PRE_IVAR->retainCount++;
	assert(of_spinlock_unlock(&PRE_IVAR->retainCountSspinlock));
#else
	PRE_IVAR->retainCount++;
#endif

	return self;
}

- (unsigned int)retainCount
{
	assert(PRE_IVAR->retainCount >= 0);
	return PRE_IVAR->retainCount;
}

- (void)release
{
#if defined(OF_ATOMIC_OPS)
	if (of_atomic_dec_32(&PRE_IVAR->retainCount) <= 0)
		[self dealloc];
#elif defined(OF_THREADS)
	size_t c;

	assert(of_spinlock_lock(&PRE_IVAR->retainCountSpinlock));
	c = --PRE_IVAR->retainCount;
	assert(of_spinlock_unlock(&PRE_IVAR->retainCountSpinlock));

	if (c == 0)
		[self dealloc];
#else
	if (--PRE_IVAR->retainCount == 0)
		[self dealloc];
#endif
}

- autorelease
{
	/*
	 * Cache OFAutoreleasePool since class lookups are expensive with the
	 * GNU ABI.
	 */
	if (autoreleasePool == Nil)
		autoreleasePool = [OFAutoreleasePool class];

	[autoreleasePool addObject: self];

	return self;
}

- self
{
	return self;
}

- (BOOL)isProxy
{
	return NO;
}

- (void)dealloc
{
	Class class;
	void (*last)(id, SEL) = NULL;
	struct pre_mem *iter;

	for (class = isa; class != Nil; class = class_getSuperclass(class)) {
		void (*destruct)(id, SEL);

		if ([class instancesRespondToSelector: cxx_destruct]) {
			if ((destruct = (void(*)(id, SEL))[class
			    instanceMethodForSelector: cxx_destruct]) != last)
				destruct(self, cxx_destruct);

			last = destruct;
		} else
			break;
	}

	iter = PRE_IVAR->firstMem;
	while (iter != NULL) {
		struct pre_mem *next = iter->next;

		/*
		 * We can use owner as a sentinel to prevent exploitation in
		 * case there is a buffer underflow somewhere.
		 */
		if (iter->owner != self)
			abort();

		free(iter);

		iter = next;
	}

	free((char*)self - PRE_IVAR_ALIGN);
}

/* Required to use properties with the Apple runtime */
- copyWithZone: (void*)zone
{
	if (zone != NULL)
		@throw [OFNotImplementedException exceptionWithClass: isa
							    selector: _cmd];

	return [(id)self copy];
}

- mutableCopyWithZone: (void*)zone
{
	if (zone != NULL)
		@throw [OFNotImplementedException exceptionWithClass: isa
							    selector: _cmd];

	return [(id)self mutableCopy];
}

/*
 * Those are needed as the root class is the superclass of the root class's
 * metaclass and thus instance methods can be sent to class objects as well.
 */
+ (void*)allocMemoryWithSize: (size_t)size
{
	@throw [OFNotImplementedException exceptionWithClass: self
						    selector: _cmd];
}

+ (void*)allocMemoryForNItems: (size_t)nItems
		       ofSize: (size_t)size
{
	@throw [OFNotImplementedException exceptionWithClass: self
						    selector: _cmd];
}

+ (void*)resizeMemory: (void*)pointer
	       toSize: (size_t)size
{
	@throw [OFNotImplementedException exceptionWithClass: self
						    selector: _cmd];
}

+ (void*)resizeMemory: (void*)pointer
	     toNItems: (size_t)nItems
	      ofSize: (size_t)size
{
	@throw [OFNotImplementedException exceptionWithClass: self
						    selector: _cmd];
}

+ (void)freeMemory: (void*)pointer
{
	@throw [OFNotImplementedException exceptionWithClass: self
						    selector: _cmd];
}

+ retain
{
	return self;
}

+ autorelease
{
	return self;
}

+ (unsigned int)retainCount
{
	return OF_RETAIN_COUNT_MAX;
}

+ (void)release
{
}

+ (void)dealloc
{
	@throw [OFNotImplementedException exceptionWithClass: self
						    selector: _cmd];
}

+ copyWithZone: (void*)zone
{
	@throw [OFNotImplementedException exceptionWithClass: self
						    selector: _cmd];
}

+ mutableCopyWithZone: (void*)zone
{
	@throw [OFNotImplementedException exceptionWithClass: self
						    selector: _cmd];
}
@end<|MERGE_RESOLUTION|>--- conflicted
+++ resolved
@@ -75,17 +75,10 @@
 	(__BIGGEST_ALIGNMENT__ - 1)) & ~(__BIGGEST_ALIGNMENT__ - 1))
 #define PRE_IVAR ((struct pre_ivar*)(void*)((char*)self - PRE_IVAR_ALIGN))
 
-<<<<<<< HEAD
-=======
 #define PRE_MEM_ALIGN ((sizeof(struct pre_mem) + \
 	(__BIGGEST_ALIGNMENT__ - 1)) & ~(__BIGGEST_ALIGNMENT__ - 1))
 #define PRE_MEM(mem) ((struct pre_mem*)(void*)((char*)mem - PRE_MEM_ALIGN))
 
-#ifdef OF_OLD_GNU_RUNTIME
-extern void __objc_update_dispatch_table_for_class(Class);
-#endif
-
->>>>>>> d71abe9d
 static struct {
 	Class isa;
 } alloc_failed_exception;
@@ -128,12 +121,6 @@
 {
 	enumeration_mutation_handler(object);
 }
-#endif
-
-<<<<<<< HEAD
-=======
-#if defined(HAVE_OBJC_ENUMERATIONMUTATION) && defined(OF_OLD_GNU_RUNTIME)
-extern void objc_setEnumerationMutationHandler(void(*handler)(id));
 #endif
 
 id
@@ -182,7 +169,6 @@
 	return instance;
 }
 
->>>>>>> d71abe9d
 const char*
 _NSPrintForDebugger(id object)
 {
