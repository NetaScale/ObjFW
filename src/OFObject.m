--- conflicted
+++ resolved
@@ -112,7 +112,6 @@
 
 uint32_t of_hash_seed;
 
-<<<<<<< HEAD
 #ifdef OF_AMIGAOS
 uint32_t *
 of_hash_seed_ref(void)
@@ -120,7 +119,7 @@
 	return &of_hash_seed;
 }
 #endif
-=======
+
 #if !defined(HAVE_ARC4RANDOM) && !defined(HAVE_GETRANDOM)
 static void
 initRandom(void)
@@ -195,7 +194,6 @@
 	return ((uint64_t)of_random32() << 32) | of_random32();
 #endif
 }
->>>>>>> e3325075
 
 static const char *
 typeEncodingForSelector(Class class, SEL selector)
