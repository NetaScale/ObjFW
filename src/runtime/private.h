/*
 * Copyright (c) 2008-2021 Jonathan Schleifer <js@nil.im>
 *
 * All rights reserved.
 *
 * This file is part of ObjFW. It may be distributed under the terms of the
 * Q Public License 1.0, which can be found in the file LICENSE.QPL included in
 * the packaging of this file.
 *
 * Alternatively, it may be distributed under the terms of the GNU General
 * Public License, either version 2 or 3, which can be found in the file
 * LICENSE.GPLv2 or LICENSE.GPLv3 respectively included in the packaging of this
 * file.
 */

#include "config.h"

#import "macros.h"
#import "platform.h"

#if !defined(__has_feature) || !__has_feature(nullability)
# ifndef _Nonnull
#  define _Nonnull
# endif
# ifndef _Nullable
#  define _Nullable
# endif
#endif

typedef uint32_t (*_Nonnull objc_hashtable_hash_func)(const void *_Nonnull key);
typedef bool (*_Nonnull objc_hashtable_equal_func)(const void *_Nonnull key1,
    const void *_Nonnull key2);

struct objc_class {
	Class _Nonnull isa;
	Class _Nullable superclass;
	const char *_Nonnull name;
	unsigned long version;
	unsigned long info;
	long instanceSize;
	struct objc_ivar_list *_Nullable ivars;
	struct objc_method_list *_Nullable methodList;
	struct objc_dtable *_Nonnull dTable;
	Class _Nullable *_Nullable subclassList;
	void *_Nullable siblingClass;
	struct objc_protocol_list *_Nullable protocols;
	void *_Nullable GCObjectType;
	unsigned long ABIVersion;
	int32_t *_Nonnull *_Nullable ivarOffsets;
	struct objc_property_list *_Nullable propertyList;
};

enum objc_class_info {
	OBJC_CLASS_INFO_CLASS	    = 0x001,
	OBJC_CLASS_INFO_METACLASS   = 0x002,
	OBJC_CLASS_INFO_NEW_ABI	    = 0x010,
	OBJC_CLASS_INFO_SETUP	    = 0x100,
	OBJC_CLASS_INFO_LOADED	    = 0x200,
	OBJC_CLASS_INFO_DTABLE	    = 0x400,
	OBJC_CLASS_INFO_INITIALIZED = 0x800
};

struct objc_object {
	Class _Nonnull isa;
};

struct objc_selector {
	uintptr_t UID;
	const char *_Nullable typeEncoding;
};

struct objc_method {
	struct objc_selector selector;
	IMP _Nonnull implementation;
};

struct objc_method_list {
	struct objc_method_list *_Nullable next;
	unsigned int count;
	struct objc_method methods[1];
};

struct objc_category {
	const char *_Nonnull categoryName;
	const char *_Nonnull className;
	struct objc_method_list *_Nullable instanceMethods;
	struct objc_method_list *_Nullable classMethods;
	struct objc_protocol_list *_Nullable protocols;
};

struct objc_ivar {
	const char *_Nonnull name;
	const char *_Nonnull typeEncoding;
	unsigned int offset;
};

struct objc_ivar_list {
	unsigned int count;
	struct objc_ivar ivars[1];
};

struct objc_method_description {
	const char *_Nonnull name;
	const char *_Nonnull typeEncoding;
};

struct objc_method_description_list {
	int count;
	struct objc_method_description list[1];
};

struct objc_protocol_list {
	struct objc_protocol_list *_Nullable next;
	long count;
	Protocol *__unsafe_unretained _Nonnull list[1];
};

#if __has_attribute(__objc_root_class__)
__attribute__((__objc_root_class__))
#endif
@interface Protocol
{
@public
	Class _Nonnull isa;
	const char *_Nonnull name;
	struct objc_protocol_list *_Nullable protocolList;
	struct objc_method_description_list *_Nullable instanceMethods;
	struct objc_method_description_list *_Nullable classMethods;
}
@end

enum objc_property_attributes {
	OBJC_PROPERTY_READONLY	= 0x01,
	OBJC_PROPERTY_GETTER	= 0x02,
	OBJC_PROPERTY_ASSIGN	= 0x04,
	OBJC_PROPERTY_READWRITE	= 0x08,
	OBJC_PROPERTY_RETAIN	= 0x10,
	OBJC_PROPERTY_COPY	= 0x20,
	OBJC_PROPERTY_NONATOMIC	= 0x40,
	OBJC_PROPERTY_SETTER	= 0x80
};

enum objc_property_extended_attributes {
	OBJC_PROPERTY_SYNTHESIZED	=  0x1,
	OBJC_PROPERTY_DYNAMIC		=  0x2,
	OBJC_PROPERTY_PROTOCOL		=  0x3,
	OBJC_PROPERTY_ATOMIC		=  0x4,
	OBJC_PROPERTY_WEAK		=  0x8,
	OBJC_PROPERTY_STRONG		= 0x10,
	OBJC_PROPERTY_UNSAFE_UNRETAINED = 0x20
};

struct objc_property {
	const char *_Nonnull name;
	unsigned char attributes, extendedAttributes;
	struct {
		const char *_Nullable name;
		const char *_Nullable typeEncoding;
	} getter, setter;
};

struct objc_property_list {
	unsigned int count;
	struct objc_property_list *_Nullable next;
	struct objc_property properties[1];
};

struct objc_static_instances {
	const char *_Nonnull className;
	id _Nullable instances[1];
};

struct objc_symtab {
	unsigned long unknown;
	struct objc_selector *_Nullable selectorRefs;
	uint16_t classDefsCount;
	uint16_t categoryDefsCount;
	void *_Nonnull defs[1];
};

struct objc_module {
	unsigned long version;	/* 9 = non-fragile */
	unsigned long size;
	const char *_Nullable name;
	struct objc_symtab *_Nonnull symtab;
};

struct objc_hashtable_bucket {
	const void *_Nonnull key, *_Nonnull object;
	uint32_t hash;
};

struct objc_hashtable {
	objc_hashtable_hash_func hash;
	objc_hashtable_equal_func equal;
	uint32_t count, size;
	struct objc_hashtable_bucket *_Nonnull *_Nullable data;
};

struct objc_sparsearray {
	struct objc_sparsearray_data {
		void *_Nullable next[256];
	} *_Nonnull data;
	uint8_t levels;
};

struct objc_dtable {
	struct objc_dtable_level2 {
#ifdef OF_SELUID24
		struct objc_dtable_level3 {
			IMP _Nullable buckets[256];
		} *_Nonnull buckets[256];
#else
		IMP _Nullable buckets[256];
#endif
	} *_Nonnull buckets[256];
};

#if defined(OBJC_COMPILING_AMIGA_LIBRARY) || \
    defined(OBJC_COMPILING_AMIGA_LINKLIB)
struct objc_libc {
	void *_Nullable (*_Nonnull malloc)(size_t);
	void *_Nullable (*_Nonnull calloc)(size_t, size_t);
	void *_Nullable (*_Nonnull realloc)(void *_Nullable, size_t);
	void (*_Nonnull free)(void *_Nullable);
# ifdef HAVE_SJLJ_EXCEPTIONS
	int (*_Nonnull _Unwind_SjLj_RaiseException)(void *_Nonnull);
# else
	int (*_Nonnull _Unwind_RaiseException)(void *_Nonnull);
# endif
	void (*_Nonnull _Unwind_DeleteException)(void *_Nonnull);
	void *_Nullable (*_Nonnull _Unwind_GetLanguageSpecificData)(
	    void *_Nonnull);
	uintptr_t (*_Nonnull _Unwind_GetRegionStart)(void *_Nonnull);
	uintptr_t (*_Nonnull _Unwind_GetDataRelBase)(void *_Nonnull);
	uintptr_t (*_Nonnull _Unwind_GetTextRelBase)(void *_Nonnull);
	uintptr_t (*_Nonnull _Unwind_GetIP)(void *_Nonnull);
	uintptr_t (*_Nonnull _Unwind_GetGR)(void *_Nonnull, int);
	void (*_Nonnull _Unwind_SetIP)(void *_Nonnull, uintptr_t);
	void (*_Nonnull _Unwind_SetGR)(void *_Nonnull, int, uintptr_t);
# ifdef HAVE_SJLJ_EXCEPTIONS
	void (*_Nonnull _Unwind_SjLj_Resume)(void *_Nonnull);
# else
	void (*_Nonnull _Unwind_Resume)(void *_Nonnull);
# endif
# ifdef OF_AMIGAOS_M68K
	void (*_Nonnull __register_frame_info)(const void *_Nonnull,
	    void *_Nonnull);
	void *(*_Nonnull __deregister_frame_info)(const void *_Nonnull);
# endif
# ifdef OF_MORPHOS
	void (*_Nonnull __register_frame)(void *_Nonnull);
	void (*_Nonnull __deregister_frame)(void *_Nonnull);
# endif
# ifdef OF_AMIGAOS_M68K
	int (*_Nonnull vsnprintf)(char *restrict _Nonnull str, size_t size,
	    const char *_Nonnull restrict fmt, va_list args);
# endif
	int (*_Nonnull atexit)(void (*_Nonnull)(void));
	void (*_Nonnull exit)(int);
};
#endif

#ifdef OBJC_COMPILING_AMIGA_LIBRARY
# if defined(__MORPHOS__)
#  include <ppcinline/macros.h>
#  define OBJC_M68K_ARG(type, name, reg) type name = (type)REG_##reg;
# else
#  define OBJC_M68K_ARG(type, name, reg)	\
	register type reg_##name __asm__(#reg);	\
	type name = reg_##name;
# endif

extern bool objc_init(unsigned int, struct objc_libc *);
# ifdef HAVE_SJLJ_EXCEPTIONS
#  define __gnu_objc_personality(version, actions, exClass, ex, ctx)	\
	__gnu_objc_personality_sj0(version, actions, *exClass, ex, ctx)
# else
#  define __gnu_objc_personality(version, actions, exClass, ex, ctx)	\
	__gnu_objc_personality_v0(version, actions, *exClass, ex, ctx)
# endif
#endif

extern void objc_registerAllCategories(struct objc_symtab *_Nonnull);
extern struct objc_category *_Nullable *_Nullable
    objc_categoriesForClass(Class _Nonnull);
extern void objc_unregisterAllCategories(void);
extern void objc_initializeClass(Class _Nonnull);
extern void objc_updateDTable(Class _Nonnull);
extern void objc_registerAllClasses(struct objc_symtab *_Nonnull);
extern Class _Nullable objc_classnameToClass(const char *_Nonnull, bool);
extern void objc_unregisterClass(Class _Nonnull);
extern void objc_unregisterAllClasses(void);
extern uint32_t objc_string_hash(const void *_Nonnull);
extern bool objc_string_equal(const void *_Nonnull, const void *_Nonnull);
extern struct objc_hashtable *_Nonnull objc_hashtable_new(
    objc_hashtable_hash_func, objc_hashtable_equal_func, uint32_t);
extern struct objc_hashtable_bucket objc_deletedBucket;
extern void objc_hashtable_set(struct objc_hashtable *_Nonnull,
    const void *_Nonnull, const void *_Nonnull);
extern void *_Nullable objc_hashtable_get(struct objc_hashtable *_Nonnull,
    const void *_Nonnull);
extern void objc_hashtable_delete(struct objc_hashtable *_Nonnull,
    const void *_Nonnull);
extern void objc_hashtable_free(struct objc_hashtable *_Nonnull);
extern void objc_registerSelector(struct objc_selector *_Nonnull);
extern void objc_registerAllSelectors(struct objc_symtab *_Nonnull);
extern void objc_unregisterAllSelectors(void);
extern struct objc_sparsearray *_Nonnull objc_sparsearray_new(uint8_t);
extern void *_Nullable objc_sparsearray_get(struct objc_sparsearray *_Nonnull,
    uintptr_t);
extern void objc_sparsearray_set(struct objc_sparsearray *_Nonnull, uintptr_t,
    void *_Nullable);
extern void objc_sparsearray_free(struct objc_sparsearray *_Nonnull);
extern struct objc_dtable *_Nonnull objc_dtable_new(void);
extern void objc_dtable_copy(struct objc_dtable *_Nonnull,
    struct objc_dtable *_Nonnull);
extern void objc_dtable_set(struct objc_dtable *_Nonnull, uint32_t,
    IMP _Nullable);
extern void objc_dtable_free(struct objc_dtable *_Nonnull);
extern void objc_dtable_cleanup(void);
extern void objc_initStaticInstances(struct objc_symtab *_Nonnull);
extern void objc_forgetPendingStaticInstances(void);
extern void objc_zeroWeakReferences(id _Nonnull);
extern Class _Nullable object_getTaggedPointerClass(id _Nonnull);
#ifdef OF_HAVE_THREADS
extern void objc_globalMutex_lock(void);
extern void objc_globalMutex_unlock(void);
extern void objc_globalMutex_free(void);
#else
# define objc_globalMutex_lock()
# define objc_globalMutex_unlock()
# define objc_globalMutex_free()
#endif
extern char *_Nullable objc_strdup(const char *_Nonnull string);

static inline IMP _Nullable
objc_dtable_get(const struct objc_dtable *_Nonnull dtable, uint32_t idx)
{
#ifdef OF_SELUID24
	uint8_t i = idx >> 16;
	uint8_t j = idx >> 8;
	uint8_t k = idx;

	return dtable->buckets[i]->buckets[j]->buckets[k];
#else
	uint8_t i = idx >> 8;
	uint8_t j = idx;

	return dtable->buckets[i]->buckets[j];
#endif
}

extern void OF_NO_RETURN_FUNC objc_error(const char *_Nonnull title,
    const char *_Nonnull format, ...);
#define OBJC_ERROR(...)							\
	objc_error("ObjFWRT @ " __FILE__ ":" OF_STRINGIFY(__LINE__),	\
	    __VA_ARGS__)

#if defined(OF_ELF)
# if defined(OF_X86_64) || defined(OF_X86) || \
    defined(OF_ARM64) || defined(OF_ARM) || \
    defined(OF_MIPS64_N64) || defined(OF_MIPS) || \
    defined(OF_SPARC64) || defined(OF_SPARC)
#  define OF_ASM_LOOKUP
# endif
<<<<<<< HEAD
=======
# if defined(OF_POWERPC64) || defined(OF_POWERPC)
#  if !defined(_CALL_ELF) || _CALL_ELF == 1
#   define OF_ASM_LOOKUP
#  endif
# endif
#elif defined(OF_MACH_O)
# if defined(OF_X86_64)
#  define OF_ASM_LOOKUP
# endif
>>>>>>> 13eda792
#elif defined(OF_WINDOWS)
# if defined(OF_X86_64) || defined(OF_X86)
#  define OF_ASM_LOOKUP
# endif
#endif

@interface DummyObject
{
	Class _Nonnull isa;
}

@property (readonly, nonatomic) bool allowsWeakReference;

+ (void)initialize;
+ (bool)resolveClassMethod: (nonnull SEL)selector;
+ (bool)resolveInstanceMethod: (nonnull SEL)selector;
- (nonnull id)retain;
- (void)release;
- (nonnull id)autorelease;
- (nonnull id)copy;
- (nonnull id)mutableCopy;
- (bool)retainWeakReference;
@end<|MERGE_RESOLUTION|>--- conflicted
+++ resolved
@@ -364,18 +364,11 @@
     defined(OF_SPARC64) || defined(OF_SPARC)
 #  define OF_ASM_LOOKUP
 # endif
-<<<<<<< HEAD
-=======
 # if defined(OF_POWERPC64) || defined(OF_POWERPC)
 #  if !defined(_CALL_ELF) || _CALL_ELF == 1
 #   define OF_ASM_LOOKUP
 #  endif
 # endif
-#elif defined(OF_MACH_O)
-# if defined(OF_X86_64)
-#  define OF_ASM_LOOKUP
-# endif
->>>>>>> 13eda792
 #elif defined(OF_WINDOWS)
 # if defined(OF_X86_64) || defined(OF_X86)
 #  define OF_ASM_LOOKUP
