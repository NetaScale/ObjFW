/*
 * Copyright (c) 2008, 2009, 2010, 2011, 2012, 2013, 2014, 2015, 2016, 2017,
 *               2018, 2019, 2020
 *   Jonathan Schleifer <js@nil.im>
 *
 * All rights reserved.
 *
 * This file is part of ObjFW. It may be distributed under the terms of the
 * Q Public License 1.0, which can be found in the file LICENSE.QPL included in
 * the packaging of this file.
 *
 * Alternatively, it may be distributed under the terms of the GNU General
 * Public License, either version 2 or 3, which can be found in the file
 * LICENSE.GPLv2 or LICENSE.GPLv3 respectively included in the packaging of this
 * file.
 */

#import "macros.h"
#import "platform.h"

#if !defined(__has_feature) || !__has_feature(nullability)
# ifndef _Nonnull
#  define _Nonnull
# endif
# ifndef _Nullable
#  define _Nullable
# endif
#endif

typedef uint32_t (*_Nonnull objc_hashtable_hash_func)(const void *_Nonnull key);
typedef bool (*_Nonnull objc_hashtable_equal_func)(const void *_Nonnull key1,
    const void *_Nonnull key2);

struct objc_class {
	Class _Nonnull isa;
	Class _Nullable superclass;
	const char *_Nonnull name;
	unsigned long version;
	unsigned long info;
	long instanceSize;
	struct objc_ivar_list *_Nullable ivars;
	struct objc_method_list *_Nullable methodList;
	struct objc_dtable *_Nonnull DTable;
	Class _Nullable *_Nullable subclassList;
	void *_Nullable siblingClass;
	struct objc_protocol_list *_Nullable protocols;
	void *_Nullable GCObjectType;
	unsigned long ABIVersion;
	int32_t *_Nonnull *_Nullable ivarOffsets;
	struct objc_property_list *_Nullable propertyList;
};

enum objc_class_info {
	OBJC_CLASS_INFO_CLASS	    = 0x001,
	OBJC_CLASS_INFO_METACLASS   = 0x002,
	OBJC_CLASS_INFO_NEW_ABI	    = 0x010,
	OBJC_CLASS_INFO_SETUP	    = 0x100,
	OBJC_CLASS_INFO_LOADED	    = 0x200,
	OBJC_CLASS_INFO_DTABLE	    = 0x400,
	OBJC_CLASS_INFO_INITIALIZED = 0x800
};

struct objc_object {
	Class _Nonnull isa;
};

struct objc_selector {
	uintptr_t UID;
	const char *_Nullable typeEncoding;
};

struct objc_method {
	struct objc_selector selector;
	IMP _Nonnull implementation;
};

struct objc_method_list {
	struct objc_method_list *_Nullable next;
	unsigned int count;
	struct objc_method methods[1];
};

struct objc_category {
	const char *_Nonnull categoryName;
	const char *_Nonnull className;
	struct objc_method_list *_Nullable instanceMethods;
	struct objc_method_list *_Nullable classMethods;
	struct objc_protocol_list *_Nullable protocols;
};

struct objc_ivar {
	const char *_Nonnull name;
	const char *_Nonnull typeEncoding;
	unsigned int offset;
};

struct objc_ivar_list {
	unsigned int count;
	struct objc_ivar ivars[1];
};

struct objc_method_description {
	const char *_Nonnull name;
	const char *_Nonnull typeEncoding;
};

struct objc_method_description_list {
	int count;
	struct objc_method_description list[1];
};

struct objc_protocol_list {
	struct objc_protocol_list *_Nullable next;
	long count;
	Protocol *__unsafe_unretained _Nonnull list[1];
};

#if __has_attribute(__objc_root_class__)
__attribute__((__objc_root_class__))
#endif
@interface Protocol
{
@public
	Class _Nonnull isa;
	const char *_Nonnull name;
	struct objc_protocol_list *_Nullable protocolList;
	struct objc_method_description_list *_Nullable instanceMethods;
	struct objc_method_description_list *_Nullable classMethods;
}
@end

enum objc_property_attributes {
	OBJC_PROPERTY_READONLY	= 0x01,
	OBJC_PROPERTY_GETTER	= 0x02,
	OBJC_PROPERTY_ASSIGN	= 0x04,
	OBJC_PROPERTY_READWRITE	= 0x08,
	OBJC_PROPERTY_RETAIN	= 0x10,
	OBJC_PROPERTY_COPY	= 0x20,
	OBJC_PROPERTY_NONATOMIC	= 0x40,
	OBJC_PROPERTY_SETTER	= 0x80
};

enum objc_property_extended_attributes {
	OBJC_PROPERTY_SYNTHESIZED	=  0x1,
	OBJC_PROPERTY_DYNAMIC		=  0x2,
	OBJC_PROPERTY_PROTOCOL		=  0x3,
	OBJC_PROPERTY_ATOMIC		=  0x4,
	OBJC_PROPERTY_WEAK		=  0x8,
	OBJC_PROPERTY_STRONG		= 0x10,
	OBJC_PROPERTY_UNSAFE_UNRETAINED = 0x20
};

struct objc_property {
	const char *_Nonnull name;
	unsigned char attributes, extendedAttributes;
	struct {
		const char *_Nullable name;
		const char *_Nullable typeEncoding;
	} getter, setter;
};

struct objc_property_list {
	unsigned int count;
	struct objc_property_list *_Nullable next;
	struct objc_property properties[1];
};

struct objc_static_instances {
	const char *_Nonnull className;
	id _Nullable instances[1];
};

struct objc_symtab {
	unsigned long unknown;
	struct objc_selector *_Nullable selectorRefs;
	uint16_t classDefsCount;
	uint16_t categoryDefsCount;
	void *_Nonnull defs[1];
};

struct objc_module {
	unsigned long version;	/* 9 = non-fragile */
	unsigned long size;
	const char *_Nullable name;
	struct objc_symtab *_Nonnull symtab;
};

struct objc_hashtable_bucket {
	const void *_Nonnull key, *_Nonnull object;
	uint32_t hash;
};

struct objc_hashtable {
	objc_hashtable_hash_func hash;
	objc_hashtable_equal_func equal;
	uint32_t count, size;
	struct objc_hashtable_bucket *_Nonnull *_Nullable data;
};

struct objc_sparsearray {
	struct objc_sparsearray_data {
		void *_Nullable next[256];
	} *_Nonnull data;
	uint8_t indexSize;
};

struct objc_dtable {
	struct objc_dtable_level2 {
#ifdef OF_SELUID24
		struct objc_dtable_level3 {
			IMP _Nullable buckets[256];
		} *_Nonnull buckets[256];
#else
		IMP _Nullable buckets[256];
#endif
	} *_Nonnull buckets[256];
};

<<<<<<< HEAD
=======
#if defined(OBJC_COMPILING_AMIGA_LIBRARY) || \
    defined(OBJC_COMPILING_AMIGA_LINKLIB)
struct objc_libc {
	void *_Nullable (*_Nonnull malloc)(size_t);
	void *_Nullable (*_Nonnull calloc)(size_t, size_t);
	void *_Nullable (*_Nonnull realloc)(void *_Nullable, size_t);
	void (*_Nonnull free)(void *_Nullable);
# ifdef HAVE_SJLJ_EXCEPTIONS
	int (*_Nonnull _Unwind_SjLj_RaiseException)(void *_Nonnull);
# else
	int (*_Nonnull _Unwind_RaiseException)(void *_Nonnull);
# endif
	void (*_Nonnull _Unwind_DeleteException)(void *_Nonnull);
	void *_Nullable (*_Nonnull _Unwind_GetLanguageSpecificData)(
	    void *_Nonnull);
	uintptr_t (*_Nonnull _Unwind_GetRegionStart)(void *_Nonnull);
	uintptr_t (*_Nonnull _Unwind_GetDataRelBase)(void *_Nonnull);
	uintptr_t (*_Nonnull _Unwind_GetTextRelBase)(void *_Nonnull);
	uintptr_t (*_Nonnull _Unwind_GetIP)(void *_Nonnull);
	uintptr_t (*_Nonnull _Unwind_GetGR)(void *_Nonnull, int);
	void (*_Nonnull _Unwind_SetIP)(void *_Nonnull, uintptr_t);
	void (*_Nonnull _Unwind_SetGR)(void *_Nonnull, int, uintptr_t);
# ifdef HAVE_SJLJ_EXCEPTIONS
	void (*_Nonnull _Unwind_SjLj_Resume)(void *_Nonnull);
# else
	void (*_Nonnull _Unwind_Resume)(void *_Nonnull);
# endif
# ifdef OF_AMIGAOS_M68K
	void (*_Nonnull __register_frame_info)(const void *_Nonnull,
	    void *_Nonnull);
	void *(*_Nonnull __deregister_frame_info)(const void *_Nonnull);
# endif
# ifdef OF_MORPHOS
	void (*_Nonnull __register_frame)(void *_Nonnull);
	void (*_Nonnull __deregister_frame)(void *_Nonnull);
# endif
# ifdef OF_AMIGAOS_M68K
	int (*_Nonnull vsnprintf)(char *restrict _Nonnull str, size_t size,
	    const char *_Nonnull restrict fmt, va_list args);
# endif
	int (*_Nonnull atexit)(void (*_Nonnull)(void));
	void (*_Nonnull exit)(int);
};
#endif

#ifdef OBJC_COMPILING_AMIGA_LIBRARY
# if defined(__MORPHOS__)
#  include <ppcinline/macros.h>
#  define OBJC_M68K_ARG(type, name, reg) type name = (type)REG_##reg;
# else
#  define OBJC_M68K_ARG(type, name, reg)	\
	register type reg_##name __asm__(#reg);	\
	type name = reg_##name;
# endif

extern bool objc_init(unsigned int, struct objc_libc *);
# ifdef HAVE_SJLJ_EXCEPTIONS
#  define __gnu_objc_personality(version, actions, exClass, ex, ctx)	\
	__gnu_objc_personality_sj0(version, actions, *exClass, ex, ctx)
# else
#  define __gnu_objc_personality(version, actions, exClass, ex, ctx)	\
	__gnu_objc_personality_v0(version, actions, *exClass, ex, ctx)
# endif
#endif

>>>>>>> 7be3f625
extern void objc_register_all_categories(struct objc_symtab *_Nonnull);
extern struct objc_category *_Nullable *_Nullable
    objc_categories_for_class(Class _Nonnull);
extern void objc_unregister_all_categories(void);
extern void objc_initialize_class(Class _Nonnull);
extern void objc_update_dtable(Class _Nonnull);
extern void objc_register_all_classes(struct objc_symtab *_Nonnull);
extern Class _Nullable objc_classname_to_class(const char *_Nonnull, bool);
extern void objc_unregister_class(Class _Nonnull);
extern void objc_unregister_all_classes(void);
extern uint32_t objc_hash_string(const void *_Nonnull);
extern bool objc_equal_string(const void *_Nonnull, const void *_Nonnull);
extern struct objc_hashtable *_Nonnull objc_hashtable_new(
    objc_hashtable_hash_func, objc_hashtable_equal_func, uint32_t);
extern struct objc_hashtable_bucket objc_deleted_bucket;
extern void objc_hashtable_set(struct objc_hashtable *_Nonnull,
    const void *_Nonnull, const void *_Nonnull);
extern void *_Nullable objc_hashtable_get(struct objc_hashtable *_Nonnull,
    const void *_Nonnull);
extern void objc_hashtable_delete(struct objc_hashtable *_Nonnull,
    const void *_Nonnull);
extern void objc_hashtable_free(struct objc_hashtable *_Nonnull);
extern void objc_register_selector(struct objc_selector *_Nonnull);
extern void objc_register_all_selectors(struct objc_symtab *_Nonnull);
extern void objc_unregister_all_selectors(void);
extern struct objc_sparsearray *_Nonnull objc_sparsearray_new(uint8_t);
extern void *_Nullable objc_sparsearray_get(struct objc_sparsearray *_Nonnull,
    uintptr_t);
extern void objc_sparsearray_set(struct objc_sparsearray *_Nonnull, uintptr_t,
    void *_Nullable);
extern void objc_sparsearray_free(struct objc_sparsearray *_Nonnull);
extern struct objc_dtable *_Nonnull objc_dtable_new(void);
extern void objc_dtable_copy(struct objc_dtable *_Nonnull,
    struct objc_dtable *_Nonnull);
extern void objc_dtable_set(struct objc_dtable *_Nonnull, uint32_t,
    IMP _Nullable);
extern void objc_dtable_free(struct objc_dtable *_Nonnull);
extern void objc_dtable_cleanup(void);
extern void objc_init_static_instances(struct objc_symtab *_Nonnull);
extern void objc_forget_pending_static_instances(void);
extern void objc_zero_weak_references(id _Nonnull);
extern Class _Nullable object_getTaggedPointerClass(id _Nonnull);
#ifdef OF_HAVE_THREADS
extern void objc_global_mutex_lock(void);
extern void objc_global_mutex_unlock(void);
extern void objc_global_mutex_free(void);
#else
# define objc_global_mutex_lock()
# define objc_global_mutex_unlock()
# define objc_global_mutex_free()
#endif

static inline IMP _Nullable
objc_dtable_get(const struct objc_dtable *_Nonnull dtable, uint32_t idx)
{
#ifdef OF_SELUID24
	uint8_t i = idx >> 16;
	uint8_t j = idx >> 8;
	uint8_t k = idx;

	return dtable->buckets[i]->buckets[j]->buckets[k];
#else
	uint8_t i = idx >> 8;
	uint8_t j = idx;

	return dtable->buckets[i]->buckets[j];
#endif
}

extern void OF_NO_RETURN_FUNC objc_error(const char *_Nonnull title,
    const char *_Nonnull format, ...);
#define OBJC_ERROR(...)							\
	objc_error("ObjFWRT @ " __FILE__ ":" OF_STRINGIFY(__LINE__),	\
	    __VA_ARGS__)

#if defined(OF_ELF)
# if defined(OF_X86_64) || defined(OF_X86) || defined(OF_POWERPC) || \
    defined(OF_ARM64) || defined(OF_ARM) || \
    defined(OF_MIPS64_N64) || defined(OF_MIPS) || \
    defined(OF_SPARC64) || defined(OF_SPARC)
#  define OF_ASM_LOOKUP
# endif
#elif defined(OF_MACH_O)
# if defined(OF_X86_64)
#  define OF_ASM_LOOKUP
# endif
#elif defined(OF_WINDOWS)
# if defined(OF_X86_64) || defined(OF_X86)
#  define OF_ASM_LOOKUP
# endif
#endif

@interface DummyObject
{
	Class _Nonnull isa;
}

@property (readonly, nonatomic) bool allowsWeakReference;

+ (void)initialize;
+ (bool)resolveClassMethod: (nonnull SEL)selector;
+ (bool)resolveInstanceMethod: (nonnull SEL)selector;
- (nonnull id)retain;
- (void)release;
- (nonnull id)autorelease;
- (nonnull id)copy;
- (nonnull id)mutableCopy;
- (bool)retainWeakReference;
@end<|MERGE_RESOLUTION|>--- conflicted
+++ resolved
@@ -15,6 +15,8 @@
  * file.
  */
 
+#include "config.h"
+
 #import "macros.h"
 #import "platform.h"
 
@@ -216,8 +218,6 @@
 	} *_Nonnull buckets[256];
 };
 
-<<<<<<< HEAD
-=======
 #if defined(OBJC_COMPILING_AMIGA_LIBRARY) || \
     defined(OBJC_COMPILING_AMIGA_LINKLIB)
 struct objc_libc {
@@ -283,7 +283,6 @@
 # endif
 #endif
 
->>>>>>> 7be3f625
 extern void objc_register_all_categories(struct objc_symtab *_Nonnull);
 extern struct objc_category *_Nullable *_Nullable
     objc_categories_for_class(Class _Nonnull);
