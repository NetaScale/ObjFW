--- conflicted
+++ resolved
@@ -216,69 +216,12 @@
 	} *_Nonnull buckets[256];
 };
 
-<<<<<<< HEAD
-=======
-#if defined(OBJC_COMPILING_AMIGA_LIBRARY) || \
-    defined(OBJC_COMPILING_AMIGA_LINKLIB)
-struct objc_libc {
-	void *_Nullable (*_Nonnull malloc)(size_t);
-	void *_Nullable (*_Nonnull calloc)(size_t, size_t);
-	void *_Nullable (*_Nonnull realloc)(void *_Nullable, size_t);
-	void (*_Nonnull free)(void *_Nullable);
-	int (*_Nonnull vfprintf)(FILE *_Nonnull, const char *_Nonnull, va_list);
-	int (*_Nonnull fflush)(FILE *_Nonnull);
-	void (*_Nonnull abort)(void);
-# ifdef HAVE_SJLJ_EXCEPTIONS
-	int (*_Nonnull _Unwind_SjLj_RaiseException)(void *_Nonnull);
-# else
-	int (*_Nonnull _Unwind_RaiseException)(void *_Nonnull);
-# endif
-	void (*_Nonnull _Unwind_DeleteException)(void *_Nonnull);
-	void *_Nullable (*_Nonnull _Unwind_GetLanguageSpecificData)(
-	    void *_Nonnull);
-	uintptr_t (*_Nonnull _Unwind_GetRegionStart)(void *_Nonnull);
-	uintptr_t (*_Nonnull _Unwind_GetDataRelBase)(void *_Nonnull);
-	uintptr_t (*_Nonnull _Unwind_GetTextRelBase)(void *_Nonnull);
-	uintptr_t (*_Nonnull _Unwind_GetIP)(void *_Nonnull);
-	uintptr_t (*_Nonnull _Unwind_GetGR)(void *_Nonnull, int);
-	void (*_Nonnull _Unwind_SetIP)(void *_Nonnull, uintptr_t);
-	void (*_Nonnull _Unwind_SetGR)(void *_Nonnull, int, uintptr_t);
-# ifdef HAVE_SJLJ_EXCEPTIONS
-	void (*_Nonnull _Unwind_SjLj_Resume)(void *_Nonnull);
-# else
-	void (*_Nonnull _Unwind_Resume)(void *_Nonnull);
-# endif
-# ifdef OF_AMIGAOS_M68K
-	void (*_Nonnull __register_frame_info)(const void *_Nonnull,
-	    void *_Nonnull);
-	void *(*_Nonnull __deregister_frame_info)(const void *_Nonnull);
-# endif
-# ifdef OF_MORPHOS
-	void (*_Nonnull __register_frame)(void *_Nonnull);
-	void (*_Nonnull __deregister_frame)(void *_Nonnull);
-# endif
-	int *_Nonnull (*_Nonnull get_errno)(void);
-};
-#endif
-
 #ifdef OBJC_COMPILING_AMIGA_LIBRARY
-# if defined(__MORPHOS__)
-#  include <ppcinline/macros.h>
-#  define OBJC_M68K_ARG(type, name, reg) type name = (type)REG_##reg;
-# else
-#  define OBJC_M68K_ARG(type, name, reg)	\
-	register type reg_##name __asm__(#reg);	\
-	type name = reg_##name;
-# endif
-# undef stdout
-# undef stderr
 # undef errno
-extern FILE *_Nonnull stdout, *_Nonnull stderr;
 extern int *_Nonnull objc_get_errno(void);
 # define errno (*objc_get_errno())
 #endif
 
->>>>>>> c955f9b0
 extern void objc_register_all_categories(struct objc_symtab *_Nonnull);
 extern struct objc_category *_Nullable *_Nullable
     objc_categories_for_class(Class _Nonnull);
