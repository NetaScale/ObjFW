--- conflicted
+++ resolved
@@ -62,7 +62,11 @@
 	retl
 	 mov	%o2, %o0
 
-<<<<<<< HEAD
+0:
+	mov	%o7, %g1
+	call	\not_found
+	 mov	%g1, %o7
+
 .Ltagged_pointer_\name:
 	and	%o0, 0xE, %o2
 	sll	%o2, 1, %o2
@@ -86,12 +90,6 @@
 	ld	[%o0 + %o2], %o2
 	ba	.Lmain_\name
 	 ld	[%o2 + 32], %o2
-=======
-0:
-	mov	%o7, %g1
-	call	\not_found
-	 mov	%g1, %o7
->>>>>>> d44a69da
 .type \name, %function
 .size \name, .-\name
 .endm
