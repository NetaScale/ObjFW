/*
 * Copyright (c) 2008, 2009, 2010, 2011, 2012, 2013, 2014, 2015, 2016, 2017,
 *               2018, 2019, 2020
 *   Jonathan Schleifer <js@nil.im>
 *
 * All rights reserved.
 *
 * This file is part of ObjFW. It may be distributed under the terms of the
 * Q Public License 1.0, which can be found in the file LICENSE.QPL included in
 * the packaging of this file.
 *
 * Alternatively, it may be distributed under the terms of the GNU General
 * Public License, either version 2 or 3, which can be found in the file
 * LICENSE.GPLv2 or LICENSE.GPLv3 respectively included in the packaging of this
 * file.
 */

#include "config.h"

#import "ObjFWRT.h"
#import "amiga-library.h"
#import "macros.h"
#import "private.h"

#ifdef OF_AMIGAOS_M68K
# define PPC_PARAMS(...) (void)
# define M68K_ARG OBJC_M68K_ARG
#else
# define PPC_PARAMS(...) (__VA_ARGS__)
# define M68K_ARG(...)
#endif

<<<<<<< HEAD
=======
extern bool objc_init(unsigned int, struct objc_libc *);

>>>>>>> 6aa389d9
#ifdef OF_MORPHOS
/* All __saveds functions in this file need to use the SysV ABI */
__asm__ (
    ".section .text\n"
    ".align 2\n"
    "__restore_r13:\n"
    "	lwz	%r13, 44(%r12)\n"
    "	blr\n"
);
#endif

bool __saveds
<<<<<<< HEAD
glue_objc_init PPC_PARAMS(unsigned int version, struct objc_libc *libc,
    FILE **sF)
{
	M68K_ARG(unsigned int, version, d0)
	M68K_ARG(struct objc_libc *, libc, a0)
	M68K_ARG(FILE **, sF, a1)

	return objc_init(version, libc, sF);
=======
glue_objc_init PPC_PARAMS(unsigned int version, struct objc_libc *libc)
{
	M68K_ARG(unsigned int, version, d0)
	M68K_ARG(struct objc_libc *, libc, a0)

	return objc_init(version, libc);
>>>>>>> 6aa389d9
}

void __saveds
glue___objc_exec_class PPC_PARAMS(struct objc_module *module)
{
	M68K_ARG(struct objc_module *, module, a0)

	__objc_exec_class(module);
}

IMP __saveds
glue_objc_msg_lookup PPC_PARAMS(id object, SEL selector)
{
	M68K_ARG(id, object, a0)
	M68K_ARG(SEL, selector, a1)

	return objc_msg_lookup(object, selector);
}

IMP __saveds
glue_objc_msg_lookup_stret PPC_PARAMS(id object, SEL selector)
{
	M68K_ARG(id, object, a0)
	M68K_ARG(SEL, selector, a1)

	return objc_msg_lookup_stret(object, selector);
}

IMP __saveds
glue_objc_msg_lookup_super PPC_PARAMS(struct objc_super *super, SEL selector)
{
	M68K_ARG(struct objc_super *, super, a0)
	M68K_ARG(SEL, selector, a1)

	return objc_msg_lookup_super(super, selector);
}

IMP __saveds
glue_objc_msg_lookup_super_stret PPC_PARAMS(struct objc_super *super,
    SEL selector)
{
	M68K_ARG(struct objc_super *, super, a0)
	M68K_ARG(SEL, selector, a1)

	return objc_msg_lookup_super_stret(super, selector);
}

Class __saveds
glue_objc_lookUpClass PPC_PARAMS(const char *name)
{
	M68K_ARG(const char *, name, a0)

	return objc_lookUpClass(name);
}

Class __saveds
glue_objc_getClass PPC_PARAMS(const char *name)
{
	M68K_ARG(const char *, name, a0)

	return objc_getClass(name);
}

Class __saveds
glue_objc_getRequiredClass PPC_PARAMS(const char *name)
{
	M68K_ARG(const char *, name, a0)

	return objc_getRequiredClass(name);
}

Class __saveds
glue_objc_lookup_class PPC_PARAMS(const char *name)
{
	M68K_ARG(const char *, name, a0)

	return objc_lookup_class(name);
}

Class __saveds
glue_objc_get_class PPC_PARAMS(const char *name)
{
	M68K_ARG(const char *, name, a0)

	return objc_get_class(name);
}

void __saveds
glue_objc_exception_throw PPC_PARAMS(id object)
{
	M68K_ARG(id, object, a0)

	objc_exception_throw(object);

	OF_UNREACHABLE
}

int __saveds
glue_objc_sync_enter PPC_PARAMS(id object)
{
	M68K_ARG(id, object, a0)

	return objc_sync_enter(object);
}

int __saveds
glue_objc_sync_exit PPC_PARAMS(id object)
{
	M68K_ARG(id, object, a0)

	return objc_sync_exit(object);
}

id __saveds
glue_objc_getProperty PPC_PARAMS(id self, SEL _cmd, ptrdiff_t offset,
    bool atomic)
{
	M68K_ARG(id, self, a0)
	M68K_ARG(SEL, _cmd, a1)
	M68K_ARG(ptrdiff_t, offset, d0)
	M68K_ARG(bool, atomic, d1)

	return objc_getProperty(self, _cmd, offset, atomic);
}

void __saveds
glue_objc_setProperty PPC_PARAMS(id self, SEL _cmd, ptrdiff_t offset, id value,
    bool atomic, signed char copy)
{
	M68K_ARG(id, self, a0)
	M68K_ARG(SEL, _cmd, a1)
	M68K_ARG(ptrdiff_t, offset, d0)
	M68K_ARG(id, value, a2)
	M68K_ARG(bool, atomic, d1)
	M68K_ARG(signed char, copy, d2)

	objc_setProperty(self, _cmd, offset, value, atomic, copy);
}

void __saveds
glue_objc_getPropertyStruct PPC_PARAMS(void *dest, const void *src,
    ptrdiff_t size, bool atomic, bool strong)
{
	M68K_ARG(void *, dest, a0)
	M68K_ARG(const void *, src, a1)
	M68K_ARG(ptrdiff_t, size, d0)
	M68K_ARG(bool, atomic, d1)
	M68K_ARG(bool, strong, d2)

	objc_getPropertyStruct(dest, src, size, atomic, strong);
}

void __saveds
glue_objc_setPropertyStruct PPC_PARAMS(void *dest, const void *src,
    ptrdiff_t size, bool atomic, bool strong)
{
	M68K_ARG(void *, dest, a0)
	M68K_ARG(const void *, src, a1)
	M68K_ARG(ptrdiff_t, size, d0)
	M68K_ARG(bool, atomic, d1)
	M68K_ARG(bool, strong, d2)

	objc_setPropertyStruct(dest, src, size, atomic, strong);
}

void __saveds
glue_objc_enumerationMutation PPC_PARAMS(id object)
{
	M68K_ARG(id, object, a0)

	objc_enumerationMutation(object);
}

int __saveds
glue___gnu_objc_personality PPC_PARAMS(int version, int actions,
    uint64_t exClass, void *ex, void *ctx)
{
	M68K_ARG(int, version, d0)
	M68K_ARG(int, actions, d1)
	M68K_ARG(uint64_t *, exClassPtr, d2)
	M68K_ARG(void *, ex, a0)
	M68K_ARG(void *, ctx, a1)
#ifdef OF_AMIGAOS_M68K
	uint64_t exClass = *exClassPtr;
#endif

#ifdef HAVE_SJLJ_EXCEPTIONS
	return __gnu_objc_personality_sj0(version, actions, exClass, ex, ctx);
#else
	return __gnu_objc_personality_v0(version, actions, exClass, ex, ctx);
#endif
}

id __saveds
glue_objc_retain PPC_PARAMS(id object)
{
	M68K_ARG(id, object, a0)

	return objc_retain(object);
}

id __saveds
glue_objc_retainBlock PPC_PARAMS(id block)
{
	M68K_ARG(id, block, a0)

	return objc_retainBlock(block);
}

id __saveds
glue_objc_retainAutorelease PPC_PARAMS(id object)
{
	M68K_ARG(id, object, a0)

	return objc_retainAutorelease(object);
}

void __saveds
glue_objc_release PPC_PARAMS(id object)
{
	M68K_ARG(id, object, a0)

	objc_release(object);
}

id __saveds
glue_objc_autorelease PPC_PARAMS(id object)
{
	M68K_ARG(id, object, a0)

	return objc_autorelease(object);
}

id __saveds
glue_objc_autoreleaseReturnValue PPC_PARAMS(id object)
{
	M68K_ARG(id, object, a0)

	return objc_autoreleaseReturnValue(object);
}

id __saveds
glue_objc_retainAutoreleaseReturnValue PPC_PARAMS(id object)
{
	M68K_ARG(id, object, a0)

	return objc_retainAutoreleaseReturnValue(object);
}

id __saveds
glue_objc_retainAutoreleasedReturnValue PPC_PARAMS(id object)
{
	M68K_ARG(id, object, a0)

	return objc_retainAutoreleasedReturnValue(object);
}

id __saveds
glue_objc_storeStrong PPC_PARAMS(id *object, id value)
{
	M68K_ARG(id *, object, a0)
	M68K_ARG(id, value, a1)

	return objc_storeStrong(object, value);
}

id __saveds
glue_objc_storeWeak PPC_PARAMS(id *object, id value)
{
	M68K_ARG(id *, object, a0)
	M68K_ARG(id, value, a1)

	return objc_storeWeak(object, value);
}

id __saveds
glue_objc_loadWeakRetained PPC_PARAMS(id *object)
{
	M68K_ARG(id *, object, a0)

	return objc_loadWeakRetained(object);
}

id __saveds
glue_objc_initWeak PPC_PARAMS(id *object, id value)
{
	M68K_ARG(id *, object, a0)
	M68K_ARG(id, value, a1)

	return objc_initWeak(object, value);
}

void __saveds
glue_objc_destroyWeak PPC_PARAMS(id *object)
{
	M68K_ARG(id *, object, a0)

	objc_destroyWeak(object);
}

id __saveds
glue_objc_loadWeak PPC_PARAMS(id *object)
{
	M68K_ARG(id *, object, a0)

	return objc_loadWeak(object);
}

void __saveds
glue_objc_copyWeak PPC_PARAMS(id *dest, id *src)
{
	M68K_ARG(id *, dest, a0)
	M68K_ARG(id *, src, a1)

	objc_copyWeak(dest, src);
}

void __saveds
glue_objc_moveWeak PPC_PARAMS(id *dest, id *src)
{
	M68K_ARG(id *, dest, a0)
	M68K_ARG(id *, src, a1)

	objc_moveWeak(dest, src);
}

SEL __saveds
glue_sel_registerName PPC_PARAMS(const char *name)
{
	M68K_ARG(const char *, name, a0)

	return sel_registerName(name);
}

const char *__saveds
glue_sel_getName PPC_PARAMS(SEL selector)
{
	M68K_ARG(SEL, selector, a0)

	return sel_getName(selector);
}

bool __saveds
glue_sel_isEqual PPC_PARAMS(SEL selector1, SEL selector2)
{
	M68K_ARG(SEL, selector1, a0)
	M68K_ARG(SEL, selector2, a1)

	return sel_isEqual(selector1, selector2);
}

Class __saveds
glue_objc_allocateClassPair PPC_PARAMS(Class superclass, const char *name,
    size_t extraBytes)
{
	M68K_ARG(Class, superclass, a0)
	M68K_ARG(const char *, name, a1)
	M68K_ARG(size_t, extraBytes, d0)

	return objc_allocateClassPair(superclass, name, extraBytes);
}

void __saveds
glue_objc_registerClassPair PPC_PARAMS(Class class)
{
	M68K_ARG(Class, class, a0)

	objc_registerClassPair(class);
}

unsigned int __saveds
glue_objc_getClassList PPC_PARAMS(Class *buffer, unsigned int count)
{
	M68K_ARG(Class *, buffer, a0)
	M68K_ARG(unsigned int, count, d0)

	return objc_getClassList(buffer, count);
}

Class *__saveds
glue_objc_copyClassList PPC_PARAMS(unsigned int *length)
{
	M68K_ARG(unsigned int *, length, a0)

	return objc_copyClassList(length);
}

bool __saveds
glue_class_isMetaClass PPC_PARAMS(Class class)
{
	M68K_ARG(Class, class, a0)

	return class_isMetaClass(class);
}

const char *__saveds
glue_class_getName PPC_PARAMS(Class class)
{
	M68K_ARG(Class, class, a0)

	return class_getName(class);
}

Class __saveds
glue_class_getSuperclass PPC_PARAMS(Class class)
{
	M68K_ARG(Class, class, a0)

	return class_getSuperclass(class);
}

unsigned long __saveds
glue_class_getInstanceSize PPC_PARAMS(Class class)
{
	M68K_ARG(Class, class, a0)

	return class_getInstanceSize(class);
}

bool __saveds
glue_class_respondsToSelector PPC_PARAMS(Class class, SEL selector)
{
	M68K_ARG(Class, class, a0)
	M68K_ARG(SEL, selector, a1)

	return class_respondsToSelector(class, selector);
}

bool __saveds
glue_class_conformsToProtocol PPC_PARAMS(Class class, Protocol *protocol)
{
	M68K_ARG(Class, class, a0)
	M68K_ARG(Protocol *, protocol, a1)

	return class_conformsToProtocol(class, protocol);
}

IMP __saveds
glue_class_getMethodImplementation PPC_PARAMS(Class class, SEL selector)
{
	M68K_ARG(Class, class, a0)
	M68K_ARG(SEL, selector, a1)

	return class_getMethodImplementation(class, selector);
}

IMP __saveds
glue_class_getMethodImplementation_stret PPC_PARAMS(Class class, SEL selector)
{
	M68K_ARG(Class, class, a0)
	M68K_ARG(SEL, selector, a1)

	return class_getMethodImplementation_stret(class, selector);
}

Method __saveds
glue_class_getInstanceMethod PPC_PARAMS(Class class, SEL selector)
{
	M68K_ARG(Class, class, a0)
	M68K_ARG(SEL, selector, a1)

	return class_getInstanceMethod(class, selector);
}

bool __saveds
glue_class_addMethod PPC_PARAMS(Class class, SEL selector, IMP implementation,
    const char *typeEncoding)
{
	M68K_ARG(Class, class, a0)
	M68K_ARG(SEL, selector, a1)
	M68K_ARG(IMP, implementation, a2)
	M68K_ARG(const char *, typeEncoding, a3)

	return class_addMethod(class, selector, implementation, typeEncoding);
}

IMP __saveds
glue_class_replaceMethod PPC_PARAMS(Class class, SEL selector,
    IMP implementation, const char *typeEncoding)
{
	M68K_ARG(Class, class, a0)
	M68K_ARG(SEL, selector, a1)
	M68K_ARG(IMP, implementation, a2)
	M68K_ARG(const char *, typeEncoding, a3)

	return class_replaceMethod(class, selector, implementation,
	    typeEncoding);
}

Class __saveds
glue_object_getClass PPC_PARAMS(id object)
{
	M68K_ARG(id, object, a0)

	return object_getClass(object);
}

Class __saveds
glue_object_setClass PPC_PARAMS(id object, Class class)
{
	M68K_ARG(id, object, a0)
	M68K_ARG(Class, class, a1)

	return object_setClass(object, class);
}

const char *__saveds
glue_object_getClassName PPC_PARAMS(id object)
{
	M68K_ARG(id, object, a0)

	return object_getClassName(object);
}

const char *__saveds
glue_protocol_getName PPC_PARAMS(Protocol *protocol)
{
	M68K_ARG(Protocol *, protocol, a0)

	return protocol_getName(protocol);
}

bool __saveds
glue_protocol_isEqual PPC_PARAMS(Protocol *protocol1, Protocol *protocol2)
{
	M68K_ARG(Protocol *, protocol1, a0)
	M68K_ARG(Protocol *, protocol2, a1)

	return protocol_isEqual(protocol1, protocol2);
}

bool __saveds
glue_protocol_conformsToProtocol PPC_PARAMS(Protocol *protocol1,
    Protocol *protocol2)
{
	M68K_ARG(Protocol *, protocol1, a0)
	M68K_ARG(Protocol *, protocol2, a1)

	return protocol_conformsToProtocol(protocol1, protocol2);
}

objc_uncaught_exception_handler_t __saveds
glue_objc_setUncaughtExceptionHandler PPC_PARAMS(
    objc_uncaught_exception_handler_t handler)
{
	M68K_ARG(objc_uncaught_exception_handler_t, handler, a0)

	return objc_setUncaughtExceptionHandler(handler);
}

void __saveds
glue_objc_setForwardHandler PPC_PARAMS(IMP forward, IMP stretForward)
{
	M68K_ARG(IMP, forward, a0)
	M68K_ARG(IMP, stretForward, a1)

	objc_setForwardHandler(forward, stretForward);
}

void __saveds
glue_objc_setEnumerationMutationHandler PPC_PARAMS(
    objc_enumeration_mutation_handler_t handler)
{
	M68K_ARG(objc_enumeration_mutation_handler_t, handler, a0)

	objc_setEnumerationMutationHandler(handler);
}

id __saveds
glue_objc_constructInstance PPC_PARAMS(Class class, void *bytes)
{
	M68K_ARG(Class, class, a0)
	M68K_ARG(void *, bytes, a1)

	return objc_constructInstance(class, bytes);
}

void __saveds
glue_objc_exit(void)
{
	objc_exit();
}

Ivar *__saveds
glue_class_copyIvarList PPC_PARAMS(Class class, unsigned int *outCount)
{
	M68K_ARG(Class, class, a0)
	M68K_ARG(unsigned int *, outCount, a1)

	return class_copyIvarList(class, outCount);
}

const char *__saveds
glue_ivar_getName PPC_PARAMS(Ivar ivar)
{
	M68K_ARG(Ivar, ivar, a0)

	return ivar_getName(ivar);
}

const char *__saveds
glue_ivar_getTypeEncoding PPC_PARAMS(Ivar ivar)
{
	M68K_ARG(Ivar, ivar, a0)

	return ivar_getTypeEncoding(ivar);
}

ptrdiff_t __saveds
glue_ivar_getOffset PPC_PARAMS(Ivar ivar)
{
	M68K_ARG(Ivar, ivar, a0)

	return ivar_getOffset(ivar);
}

Method *__saveds
glue_class_copyMethodList PPC_PARAMS(Class class, unsigned int *outCount)
{
	M68K_ARG(Class, class, a0)
	M68K_ARG(unsigned int *, outCount, a1)

	return class_copyMethodList(class, outCount);
}

SEL __saveds
glue_method_getName PPC_PARAMS(Method method)
{
	M68K_ARG(Method, method, a0)

	return method_getName(method);
}

const char *__saveds
glue_method_getTypeEncoding PPC_PARAMS(Method method)
{
	M68K_ARG(Method, method, a0)

	return method_getTypeEncoding(method);
}

objc_property_t *__saveds
glue_class_copyPropertyList PPC_PARAMS(Class class, unsigned int *outCount)
{
	M68K_ARG(Class, class, a0)
	M68K_ARG(unsigned int *, outCount, a1)

	return class_copyPropertyList(class, outCount);
}

const char *__saveds
glue_property_getName PPC_PARAMS(objc_property_t property)
{
	M68K_ARG(objc_property_t, property, a0)

	return property_getName(property);
}

char *__saveds
glue_property_copyAttributeValue PPC_PARAMS(objc_property_t property,
    const char *name)
{
	M68K_ARG(objc_property_t, property, a0)
	M68K_ARG(const char *, name, a1)

	return property_copyAttributeValue(property, name);
}

void *__saveds
glue_objc_destructInstance PPC_PARAMS(id object)
{
	M68K_ARG(id, object, a0)

	return objc_destructInstance(object);
}

void *__saveds
glue_objc_autoreleasePoolPush(void)
{
	return objc_autoreleasePoolPush();
}

void __saveds
glue_objc_autoreleasePoolPop PPC_PARAMS(void *pool)
{
	M68K_ARG(void *, pool, a0)

	objc_autoreleasePoolPop(pool);
}

id __saveds
glue__objc_rootAutorelease PPC_PARAMS(id object)
{
	M68K_ARG(id, object, a0)

	return _objc_rootAutorelease(object);
}

struct objc_hashtable *__saveds
glue_objc_hashtable_new PPC_PARAMS(objc_hashtable_hash_func hash,
    objc_hashtable_equal_func equal, uint32_t size)
{
	M68K_ARG(objc_hashtable_hash_func, hash, a0)
	M68K_ARG(objc_hashtable_equal_func, equal, a1)
	M68K_ARG(uint32_t, size, d0)

	return objc_hashtable_new(hash, equal, size);
}

void __saveds
glue_objc_hashtable_set PPC_PARAMS(struct objc_hashtable *table,
    const void *key, const void *object)
{
	M68K_ARG(struct objc_hashtable *, table, a0)
	M68K_ARG(const void *, key, a1)
	M68K_ARG(const void *, object, a2)

	objc_hashtable_set(table, key, object);
}

void *__saveds
glue_objc_hashtable_get PPC_PARAMS(struct objc_hashtable *table,
    const void *key)
{
	M68K_ARG(struct objc_hashtable *, table, a0)
	M68K_ARG(const void *, key, a1)

	return objc_hashtable_get(table, key);
}

void __saveds
glue_objc_hashtable_delete PPC_PARAMS(struct objc_hashtable *table,
    const void *key)
{
	M68K_ARG(struct objc_hashtable *, table, a0)
	M68K_ARG(const void *, key, a1)

	objc_hashtable_delete(table, key);
}

void __saveds
glue_objc_hashtable_free PPC_PARAMS(struct objc_hashtable *table)
{
	M68K_ARG(struct objc_hashtable *, table, a0)

	objc_hashtable_free(table);
}

void __saveds
glue_objc_setTaggedPointerSecret PPC_PARAMS(uintptr_t secret)
{
	M68K_ARG(uintptr_t, secret, d0)

	objc_setTaggedPointerSecret(secret);
}

int __saveds
glue_objc_registerTaggedPointerClass PPC_PARAMS(Class class)
{
	M68K_ARG(Class, class, a0)

	return objc_registerTaggedPointerClass(class);
}

bool __saveds
glue_object_isTaggedPointer PPC_PARAMS(id object)
{
	M68K_ARG(id, object, a0)

	return object_isTaggedPointer(object);
}

uintptr_t __saveds
glue_object_getTaggedPointerValue PPC_PARAMS(id object)
{
	M68K_ARG(id, object, a0)

	return object_getTaggedPointerValue(object);
}

id __saveds
glue_objc_createTaggedPointer PPC_PARAMS(int class, uintptr_t value)
{
	M68K_ARG(int, class, d0)
	M68K_ARG(uintptr_t, value, d1)

	return objc_createTaggedPointer(class, value);
}<|MERGE_RESOLUTION|>--- conflicted
+++ resolved
@@ -30,11 +30,6 @@
 # define M68K_ARG(...)
 #endif
 
-<<<<<<< HEAD
-=======
-extern bool objc_init(unsigned int, struct objc_libc *);
-
->>>>>>> 6aa389d9
 #ifdef OF_MORPHOS
 /* All __saveds functions in this file need to use the SysV ABI */
 __asm__ (
@@ -47,23 +42,12 @@
 #endif
 
 bool __saveds
-<<<<<<< HEAD
-glue_objc_init PPC_PARAMS(unsigned int version, struct objc_libc *libc,
-    FILE **sF)
+glue_objc_init PPC_PARAMS(unsigned int version, struct objc_libc *libc)
 {
 	M68K_ARG(unsigned int, version, d0)
 	M68K_ARG(struct objc_libc *, libc, a0)
-	M68K_ARG(FILE **, sF, a1)
-
-	return objc_init(version, libc, sF);
-=======
-glue_objc_init PPC_PARAMS(unsigned int version, struct objc_libc *libc)
-{
-	M68K_ARG(unsigned int, version, d0)
-	M68K_ARG(struct objc_libc *, libc, a0)
 
 	return objc_init(version, libc);
->>>>>>> 6aa389d9
 }
 
 void __saveds
