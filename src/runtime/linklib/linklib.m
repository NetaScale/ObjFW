--- conflicted
+++ resolved
@@ -149,35 +149,12 @@
 		return;
 
 	if ((ObjFWRTBase = OpenLibrary(OBJFWRT_AMIGA_LIB,
-<<<<<<< HEAD
-	    OBJFWRT_LIB_MINOR)) == NULL) {
-		/*
-		 * The linklib is used by objfw(68k).library as well, so we
-		 * can't have the compiler optimize this to another function,
-		 * hence the use of an unnecessary format specifier.
-		 */
-		fprintf(stderr, "Failed to open %s!\n", OBJFWRT_AMIGA_LIB);
-		abort();
-	}
-
-	if (!glue_objc_init(1, &libc, __sF)) {
-		/*
-		 * The linklib is used by objfw(68k).library as well, so we
-		 * can't have the compiler optimize this to another function,
-		 * hence the use of an unnecessary format specifier.
-		 */
-		fprintf(stderr, "Failed to initialize %s!\n",
-		    OBJFWRT_AMIGA_LIB);
-		abort();
-	}
-=======
 	    OBJFWRT_LIB_MINOR)) == NULL)
 		error("Failed to open " OBJFWRT_AMIGA_LIB " version %lu!",
 		    OBJFWRT_LIB_MINOR);
 
-	if (!glue_objc_init(1, &libc, stdout, stderr))
+	if (!glue_objc_init(1, &libc, __sF))
 		error("Failed to initialize " OBJFWRT_AMIGA_LIB "!", 0);
->>>>>>> 1a173e72
 
 	initialized = true;
 }
