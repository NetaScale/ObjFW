/*
 * Copyright (c) 2008, 2009, 2010, 2011, 2012, 2013, 2014, 2015, 2016, 2017,
 *               2018, 2019, 2020
 *   Jonathan Schleifer <js@nil.im>
 *
 * All rights reserved.
 *
 * This file is part of ObjFW. It may be distributed under the terms of the
 * Q Public License 1.0, which can be found in the file LICENSE.QPL included in
 * the packaging of this file.
 *
 * Alternatively, it may be distributed under the terms of the GNU General
 * Public License, either version 2 or 3, which can be found in the file
 * LICENSE.GPLv2 or LICENSE.GPLv3 respectively included in the packaging of this
 * file.
 */

#include "config.h"

#import "ObjFWRT.h"
#import "amiga-library.h"
#import "macros.h"
#import "private.h"

#include <proto/exec.h>
#define USE_INLINE_STDARG
#include <proto/intuition.h>

struct ObjFWRTBase;

#import "inline.h"

#include <stdio.h>
#include <stdlib.h>

#if defined(OF_AMIGAOS_M68K)
# include <stabs.h>
# define SYM(name) __asm__("_" name)
#elif defined(OF_MORPHOS)
# include <constructor.h>
# define SYM(name) __asm__(name)
#endif

#ifdef HAVE_SJLJ_EXCEPTIONS
extern int _Unwind_SjLj_RaiseException(void *);
#else
extern int _Unwind_RaiseException(void *);
#endif
extern void _Unwind_DeleteException(void *);
extern void *_Unwind_GetLanguageSpecificData(void *);
extern uintptr_t _Unwind_GetRegionStart(void *);
extern uintptr_t _Unwind_GetDataRelBase(void *);
extern uintptr_t _Unwind_GetTextRelBase(void *);
extern uintptr_t _Unwind_GetIP(void *);
extern uintptr_t _Unwind_GetGR(void *, int);
extern void _Unwind_SetIP(void *, uintptr_t);
extern void _Unwind_SetGR(void *, int, uintptr_t);
#ifdef HAVE_SJLJ_EXCEPTIONS
extern void _Unwind_SjLj_Resume(void *);
#else
extern void _Unwind_Resume(void *);
#endif
#ifdef OF_AMIGAOS_M68K
extern void __register_frame_info(const void *, void *);
extern void *__deregister_frame_info(const void *);
#endif
#ifdef OF_MORPHOS
extern void __register_frame(void *);
extern void __deregister_frame(void *);
#endif

struct Library *ObjFWRTBase;
void *__objc_class_name_Protocol;

static void
error(const char *string, ULONG arg)
{
	struct Library *IntuitionBase = OpenLibrary("intuition.library", 0);

	if (IntuitionBase != NULL) {
		struct EasyStruct easy = {
			.es_StructSize = sizeof(easy),
			.es_Flags = 0,
			.es_Title = (void *)NULL,
			.es_TextFormat = (void *)string,
			(void *)"OK"
		};

		EasyRequest(NULL, &easy, NULL, arg);

		CloseLibrary(IntuitionBase);
	}

	exit(EXIT_FAILURE);
}

static void __attribute__((__used__))
ctor(void)
{
	static bool initialized = false;
	struct objc_libc libc = {
		.malloc = malloc,
		.calloc = calloc,
		.realloc = realloc,
		.free = free,
#ifdef HAVE_SJLJ_EXCEPTIONS
		._Unwind_SjLj_RaiseException = _Unwind_SjLj_RaiseException,
#else
		._Unwind_RaiseException = _Unwind_RaiseException,
#endif
		._Unwind_DeleteException = _Unwind_DeleteException,
		._Unwind_GetLanguageSpecificData =
		    _Unwind_GetLanguageSpecificData,
		._Unwind_GetRegionStart = _Unwind_GetRegionStart,
		._Unwind_GetDataRelBase = _Unwind_GetDataRelBase,
		._Unwind_GetTextRelBase = _Unwind_GetTextRelBase,
		._Unwind_GetIP = _Unwind_GetIP,
		._Unwind_GetGR = _Unwind_GetGR,
		._Unwind_SetIP = _Unwind_SetIP,
		._Unwind_SetGR = _Unwind_SetGR,
#ifdef HAVE_SJLJ_EXCEPTIONS
		._Unwind_SjLj_Resume = _Unwind_SjLj_Resume,
#else
		._Unwind_Resume = _Unwind_Resume,
#endif
#ifdef OF_AMIGAOS_M68K
		.__register_frame_info = __register_frame_info,
		.__deregister_frame_info = __deregister_frame_info,
#endif
#ifdef OF_MORPHOS
		.__register_frame = __register_frame,
		.__deregister_frame = __deregister_frame,
#endif
#ifdef OF_AMIGAOS_M68K
		.vsnprintf = vsnprintf,
#endif
		.atexit = atexit,
		.exit = exit,
	};

	if (initialized)
		return;

	if ((ObjFWRTBase = OpenLibrary(OBJFWRT_AMIGA_LIB,
	    OBJFWRT_LIB_MINOR)) == NULL)
		error("Failed to open " OBJFWRT_AMIGA_LIB " version %lu!",
		    OBJFWRT_LIB_MINOR);

<<<<<<< HEAD
	if (!glue_objc_init(1, &libc, __sF))
=======
	if (!glue_objc_init(1, &libc))
>>>>>>> 6aa389d9
		error("Failed to initialize " OBJFWRT_AMIGA_LIB "!", 0);

	initialized = true;
}

static void __attribute__((__used__))
dtor(void)
{
	CloseLibrary(ObjFWRTBase);
}

#if defined(OF_AMIGAOS_M68K)
ADD2INIT(ctor, -2);
ADD2EXIT(dtor, -2);
#elif defined(OF_MORPHOS)
CONSTRUCTOR_P(ObjFWRT, 4000)
{
	ctor();

	return 0;
}

DESTRUCTOR_P(ObjFWRT, 4000)
{
	dtor();
}
#endif

void
__objc_exec_class(struct objc_module *module)
{
	/*
	 * The compiler generates constructors that call into this, so it is
	 * possible that we are not set up yet when we get called.
	 */
	ctor();

	glue___objc_exec_class(module);
}

IMP
objc_msg_lookup(id object, SEL selector)
{
	return glue_objc_msg_lookup(object, selector);
}

IMP
objc_msg_lookup_stret(id object, SEL selector)
{
	return glue_objc_msg_lookup_stret(object, selector);
}

IMP
objc_msg_lookup_super(struct objc_super *super, SEL selector)
{
	return glue_objc_msg_lookup_super(super, selector);
}

IMP
objc_msg_lookup_super_stret(struct objc_super *super, SEL selector)
{
	return glue_objc_msg_lookup_super_stret(super, selector);
}

Class
objc_lookUpClass(const char *name)
{
	return glue_objc_lookUpClass(name);
}

Class
objc_getClass(const char *name)
{
	return glue_objc_getClass(name);
}

Class
objc_getRequiredClass(const char *name)
{
	return glue_objc_getRequiredClass(name);
}

Class
objc_lookup_class(const char *name)
{
	return glue_objc_lookup_class(name);
}

Class
objc_get_class(const char *name)
{
	return glue_objc_get_class(name);
}

void
objc_exception_throw(id object)
{
#ifdef OF_AMIGAOS_M68K
	/*
	 * This does not use the glue code to hack around a compiler bug.
	 *
	 * When using the generated inline stubs, the compiler does not emit
	 * any frame information, making the unwind fail. As unwind always
	 * starts from objc_exception_throw(), this means exceptions would
	 * never work. If, however, we're using a function pointer instead of
	 * the inline stub, the compiler does generate a frame and everything
	 * works fine.
	 */
	register void *a6 __asm__("a6") = ObjFWRTBase;
	uintptr_t throw = (((uintptr_t)ObjFWRTBase) - 0x60);
	((void (*)(id __asm__("a0")))throw)(object);
	(void)a6;
#else
	glue_objc_exception_throw(object);
#endif

	OF_UNREACHABLE
}

int
objc_sync_enter(id object)
{
	return glue_objc_sync_enter(object);
}

int
objc_sync_exit(id object)
{
	return glue_objc_sync_exit(object);
}

id
objc_getProperty(id self, SEL _cmd, ptrdiff_t offset, bool atomic)
{
	return glue_objc_getProperty(self, _cmd, offset, atomic);
}

void
objc_setProperty(id self, SEL _cmd, ptrdiff_t offset, id value, bool atomic,
    signed char copy)
{
	glue_objc_setProperty(self, _cmd, offset, value, atomic, copy);
}

void
objc_getPropertyStruct(void *dest, const void *src, ptrdiff_t size, bool atomic,
    bool strong)
{
	glue_objc_getPropertyStruct(dest, src, size, atomic, strong);
}

void
objc_setPropertyStruct(void *dest, const void *src, ptrdiff_t size, bool atomic,
    bool strong)
{
	glue_objc_setPropertyStruct(dest, src, size, atomic, strong);
}

void
objc_enumerationMutation(id object)
{
#ifdef OF_AMIGAOS_M68K
	/*
	 * This does not use the glue code to hack around a compiler bug.
	 *
	 * When using the generated inline stubs, the compiler does not emit
	 * any frame information, making the unwind fail. As a result
	 * objc_enumerationMutation() might throw an exception that could never
	 * be caught. If, however, we're using a function pointer instead of
	 * the inline stub, the compiler does generate a frame and everything
	 * works fine.
	 */
	register void *a6 __asm__("a6") = ObjFWRTBase;
	uintptr_t enumerationMutation = (((uintptr_t)ObjFWRTBase) - 0x8A);
	((void (*)(id __asm__("a0")))enumerationMutation)(object);
	(void)a6;
#else
	glue_objc_enumerationMutation(object);
#endif

	OF_UNREACHABLE
}

#ifdef HAVE_SJLJ_EXCEPTIONS
int
__gnu_objc_personality_sj0(int version, int actions, uint64_t exClass,
    void *ex, void *ctx)
{
# ifdef OF_AMIGAOS_M68K
	return glue___gnu_objc_personality(version, actions, &exClass, ex, ctx);
# else
	return glue___gnu_objc_personality(version, actions, exClass, ex, ctx);
# endif
}
#else
int
__gnu_objc_personality_v0(int version, int actions, uint64_t exClass,
    void *ex, void *ctx)
{
# ifdef OF_AMIGAOS_M68K
	return glue___gnu_objc_personality(version, actions, &exClass, ex, ctx);
# else
	return glue___gnu_objc_personality(version, actions, exClass, ex, ctx);
# endif
}
#endif

id
objc_retain(id object)
{
	return glue_objc_retain(object);
}

id
objc_retainBlock(id block)
{
	return glue_objc_retainBlock(block);
}

id
objc_retainAutorelease(id object)
{
	return glue_objc_retainAutorelease(object);
}

void
objc_release(id object)
{
	glue_objc_release(object);
}

id
objc_autorelease(id object)
{
	return glue_objc_autorelease(object);
}

id
objc_autoreleaseReturnValue(id object)
{
	return glue_objc_autoreleaseReturnValue(object);
}

id
objc_retainAutoreleaseReturnValue(id object)
{
	return glue_objc_retainAutoreleaseReturnValue(object);
}

id
objc_retainAutoreleasedReturnValue(id object)
{
	return glue_objc_retainAutoreleasedReturnValue(object);
}

id
objc_storeStrong(id *object, id value)
{
	return glue_objc_storeStrong(object, value);
}

id
objc_storeWeak(id *object, id value)
{
	return glue_objc_storeWeak(object, value);
}

id
objc_loadWeakRetained(id *object)
{
	return glue_objc_loadWeakRetained(object);
}

id
objc_initWeak(id *object, id value)
{
	return glue_objc_initWeak(object, value);
}

void
objc_destroyWeak(id *object)
{
	glue_objc_destroyWeak(object);
}

id
objc_loadWeak(id *object)
{
	return glue_objc_loadWeak(object);
}

void
objc_copyWeak(id *dest, id *src)
{
	glue_objc_copyWeak(dest, src);
}

void
objc_moveWeak(id *dest, id *src)
{
	glue_objc_moveWeak(dest, src);
}

SEL
sel_registerName(const char *name)
{
	return glue_sel_registerName(name);
}

const char *
sel_getName(SEL selector)
{
	return glue_sel_getName(selector);
}

bool
sel_isEqual(SEL selector1, SEL selector2)
{
	return glue_sel_isEqual(selector1, selector2);
}

Class
objc_allocateClassPair(Class superclass, const char *name, size_t extraBytes)
{
	return glue_objc_allocateClassPair(superclass, name, extraBytes);
}

void
objc_registerClassPair(Class class)
{
	glue_objc_registerClassPair(class);
}

unsigned int
objc_getClassList(Class *buffer, unsigned int count)
{
	return glue_objc_getClassList(buffer, count);
}

Class *
objc_copyClassList(unsigned int *length)
{
	return glue_objc_copyClassList(length);
}

bool
class_isMetaClass(Class class)
{
	return glue_class_isMetaClass(class);
}

const char *
class_getName(Class class)
{
	return glue_class_getName(class);
}

Class
class_getSuperclass(Class class)
{
	return glue_class_getSuperclass(class);
}

unsigned long
class_getInstanceSize(Class class)
{
	return glue_class_getInstanceSize(class);
}

bool
class_respondsToSelector(Class class, SEL selector)
{
	return glue_class_respondsToSelector(class, selector);
}

bool
class_conformsToProtocol(Class class, Protocol *protocol)
{
	return glue_class_conformsToProtocol(class, protocol);
}

IMP
class_getMethodImplementation(Class class, SEL selector)
{
	return glue_class_getMethodImplementation(class, selector);
}

IMP
class_getMethodImplementation_stret(Class class, SEL selector)
{
	return glue_class_getMethodImplementation_stret(class, selector);
}

Method
class_getInstanceMethod(Class class, SEL selector)
{
	return glue_class_getInstanceMethod(class, selector);
}

bool
class_addMethod(Class class, SEL selector, IMP implementation,
    const char *typeEncoding)
{
	return glue_class_addMethod(class, selector, implementation,
	    typeEncoding);
}

IMP
class_replaceMethod(Class class, SEL selector, IMP implementation,
    const char *typeEncoding)
{
	return glue_class_replaceMethod(class, selector, implementation,
	    typeEncoding);
}

Class
object_getClass(id object)
{
	return glue_object_getClass(object);
}

Class
object_setClass(id object, Class class)
{
	return glue_object_setClass(object, class);
}

const char *
object_getClassName(id object)
{
	return glue_object_getClassName(object);
}

const char *
protocol_getName(Protocol *protocol)
{
	return glue_protocol_getName(protocol);
}

bool
protocol_isEqual(Protocol *protocol1, Protocol *protocol2)
{
	return glue_protocol_isEqual(protocol1, protocol2);
}

bool
protocol_conformsToProtocol(Protocol *protocol1, Protocol *protocol2)
{
	return glue_protocol_conformsToProtocol(protocol1, protocol2);
}

objc_uncaught_exception_handler_t
objc_setUncaughtExceptionHandler(objc_uncaught_exception_handler_t handler)
{
	return glue_objc_setUncaughtExceptionHandler(handler);
}

void
objc_setForwardHandler(IMP forward, IMP stretForward)
{
	glue_objc_setForwardHandler(forward, stretForward);
}

void
objc_setEnumerationMutationHandler(objc_enumeration_mutation_handler_t handler)
{
	glue_objc_setEnumerationMutationHandler(handler);
}

id
objc_constructInstance(Class class, void *_Nullable bytes)
{
	return glue_objc_constructInstance(class, bytes);
}

void
objc_exit(void)
{
	glue_objc_exit();
}

Ivar *
class_copyIvarList(Class class, unsigned int *outCount)
{
	return glue_class_copyIvarList(class, outCount);
}

const char *
ivar_getName(Ivar ivar)
{
	return glue_ivar_getName(ivar);
}

const char *
ivar_getTypeEncoding(Ivar ivar)
{
	return glue_ivar_getTypeEncoding(ivar);
}

ptrdiff_t
ivar_getOffset(Ivar ivar)
{
	return glue_ivar_getOffset(ivar);
}

Method *
class_copyMethodList(Class class, unsigned int *outCount)
{
	return glue_class_copyMethodList(class, outCount);
}

SEL
method_getName(Method method)
{
	return glue_method_getName(method);
}

const char *
method_getTypeEncoding(Method method)
{
	return glue_method_getTypeEncoding(method);
}

objc_property_t *
class_copyPropertyList(Class class, unsigned int *outCount)
{
	return glue_class_copyPropertyList(class, outCount);
}

const char *
property_getName(objc_property_t property)
{
	return glue_property_getName(property);
}

char *
property_copyAttributeValue(objc_property_t property, const char *name)
{
	return glue_property_copyAttributeValue(property, name);
}

void *
objc_destructInstance(id object)
{
	return glue_objc_destructInstance(object);
}

void *
objc_autoreleasePoolPush(void)
{
	return glue_objc_autoreleasePoolPush();
}

void
objc_autoreleasePoolPop(void *pool)
{
	glue_objc_autoreleasePoolPop(pool);
}

id
_objc_rootAutorelease(id object)
{
	return glue__objc_rootAutorelease(object);
}

struct objc_hashtable *
objc_hashtable_new(objc_hashtable_hash_func hash,
    objc_hashtable_equal_func equal, uint32_t size)
{
	return glue_objc_hashtable_new(hash, equal, size);
}

void
objc_hashtable_set(struct objc_hashtable *table, const void *key,
    const void *object)
{
	glue_objc_hashtable_set(table, key, object);
}

void *
objc_hashtable_get(struct objc_hashtable *table, const void *key)
{
	return glue_objc_hashtable_get(table, key);
}

void
objc_hashtable_delete(struct objc_hashtable *table, const void *key)
{
	glue_objc_hashtable_delete(table, key);
}

void
objc_hashtable_free(struct objc_hashtable *table)
{
	glue_objc_hashtable_free(table);
}

void
objc_setTaggedPointerSecret(uintptr_t secret)
{
	glue_objc_setTaggedPointerSecret(secret);
}

int
objc_registerTaggedPointerClass(Class class)
{
	return glue_objc_registerTaggedPointerClass(class);
}

bool
object_isTaggedPointer(id object)
{
	return glue_object_isTaggedPointer(object);
}

uintptr_t
object_getTaggedPointerValue(id object)
{
	return glue_object_getTaggedPointerValue(object);
}

id
objc_createTaggedPointer(int class, uintptr_t value)
{
	return glue_objc_createTaggedPointer(class, value);
}<|MERGE_RESOLUTION|>--- conflicted
+++ resolved
@@ -146,11 +146,7 @@
 		error("Failed to open " OBJFWRT_AMIGA_LIB " version %lu!",
 		    OBJFWRT_LIB_MINOR);
 
-<<<<<<< HEAD
-	if (!glue_objc_init(1, &libc, __sF))
-=======
 	if (!glue_objc_init(1, &libc))
->>>>>>> 6aa389d9
 		error("Failed to initialize " OBJFWRT_AMIGA_LIB "!", 0);
 
 	initialized = true;
