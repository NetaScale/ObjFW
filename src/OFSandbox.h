/*
 * Copyright (c) 2008-2021 Jonathan Schleifer <js@nil.im>
 *
 * All rights reserved.
 *
 * This file is part of ObjFW. It may be distributed under the terms of the
 * Q Public License 1.0, which can be found in the file LICENSE.QPL included in
 * the packaging of this file.
 *
 * Alternatively, it may be distributed under the terms of the GNU General
 * Public License, either version 2 or 3, which can be found in the file
 * LICENSE.GPLv2 or LICENSE.GPLv3 respectively included in the packaging of this
 * file.
 */

#import "OFObject.h"

OF_ASSUME_NONNULL_BEGIN

@class OFArray OF_GENERIC(ObjectType);
@class OFMutableArray OF_GENERIC(ObjectType);
@class OFPair OF_GENERIC(FirstType, SecondType);

typedef OFPair OF_GENERIC(OFString *, OFString *) *of_sandbox_unveil_path_t;

@interface OFSandbox: OFObject <OFCopying>
{
	unsigned int _allowsStdIO: 1;
	unsigned int _allowsReadingFiles: 1;
	unsigned int _allowsWritingFiles: 1;
	unsigned int _allowsCreatingFiles: 1;
	unsigned int _allowsCreatingSpecialFiles: 1;
	unsigned int _allowsTemporaryFiles: 1;
	unsigned int _allowsIPSockets: 1;
	unsigned int _allowsMulticastSockets: 1;
	unsigned int _allowsChangingFileAttributes: 1;
	unsigned int _allowsFileOwnerChanges: 1;
	unsigned int _allowsFileLocks: 1;
	unsigned int _allowsUNIXSockets: 1;
	unsigned int _allowsDNS: 1;
	unsigned int _allowsUserDatabaseReading: 1;
	unsigned int _allowsFileDescriptorSending: 1;
	unsigned int _allowsFileDescriptorReceiving: 1;
	unsigned int _allowsTape: 1;
	unsigned int _allowsTTY: 1;
	unsigned int _allowsProcessOperations: 1;
	unsigned int _allowsExec: 1;
	unsigned int _allowsProtExec: 1;
	unsigned int _allowsSetTime: 1;
	unsigned int _allowsPS: 1;
	unsigned int _allowsVMInfo: 1;
	unsigned int _allowsChangingProcessRights: 1;
	unsigned int _allowsPF: 1;
	unsigned int _allowsAudio: 1;
	unsigned int _allowsBPF: 1;
	unsigned int _allowsUnveil: 1;
	unsigned int _returnsErrors: 1;
	OFMutableArray OF_GENERIC(of_sandbox_unveil_path_t) *_unveiledPaths;
@public
	size_t _unveiledPathsIndex;
	OF_RESERVE_IVARS(OFSandbox, 4)
}

@property (nonatomic) bool allowsStdIO;
@property (nonatomic) bool allowsReadingFiles;
@property (nonatomic) bool allowsWritingFiles;
@property (nonatomic) bool allowsCreatingFiles;
@property (nonatomic) bool allowsCreatingSpecialFiles;
@property (nonatomic) bool allowsTemporaryFiles;
@property (nonatomic) bool allowsIPSockets;
@property (nonatomic) bool allowsMulticastSockets;
@property (nonatomic) bool allowsChangingFileAttributes;
@property (nonatomic) bool allowsFileOwnerChanges;
@property (nonatomic) bool allowsFileLocks;
@property (nonatomic) bool allowsUNIXSockets;
@property (nonatomic) bool allowsDNS;
@property (nonatomic) bool allowsUserDatabaseReading;
@property (nonatomic) bool allowsFileDescriptorSending;
@property (nonatomic) bool allowsFileDescriptorReceiving;
@property (nonatomic) bool allowsTape;
@property (nonatomic) bool allowsTTY;
@property (nonatomic) bool allowsProcessOperations;
@property (nonatomic) bool allowsExec;
@property (nonatomic) bool allowsProtExec;
@property (nonatomic) bool allowsSetTime;
@property (nonatomic) bool allowsPS;
@property (nonatomic) bool allowsVMInfo;
@property (nonatomic) bool allowsChangingProcessRights;
@property (nonatomic) bool allowsPF;
@property (nonatomic) bool allowsAudio;
@property (nonatomic) bool allowsBPF;
@property (nonatomic) bool allowsUnveil;
@property (nonatomic) bool returnsErrors;
#ifdef OF_HAVE_PLEDGE
@property (readonly, nonatomic) OFString *pledgeString;
#endif
@property (readonly, nonatomic)
    OFArray OF_GENERIC(of_sandbox_unveil_path_t) *unveiledPaths;

+ (instancetype)sandbox;
<<<<<<< HEAD
- (void)unveilPath: (OFString *)path
       permissions: (OFString *)permissions;
=======

/**
 * @brief "Unveils" the specified path, meaning that it becomes visible from
 *	  the sandbox with the specified permissions.
 *
 * @param path The path to unveil
 * @param permissions The permissions for the path. The following permissions
 *		      can be combined:
 *		      Permission | Description
 *		      -----------|--------------------
 *		      r          | Make the path available for reading, like
 *		                 | @ref allowsReadingFiles
 *		      w          | Make the path available for writing, like
 *		                 | @ref allowsWritingFiles
 *		      x          | Make the path available for executing, like
 *		                 | @ref allowsExec
 *		      c          | Make the path available for creation and
 *		                 | deletion, like @ref allowsCreatingFiles
 */
- (void)unveilPath: (OFString *)path permissions: (OFString *)permissions;
>>>>>>> 0d3fe1f1
@end

OF_ASSUME_NONNULL_END<|MERGE_RESOLUTION|>--- conflicted
+++ resolved
@@ -98,31 +98,7 @@
     OFArray OF_GENERIC(of_sandbox_unveil_path_t) *unveiledPaths;
 
 + (instancetype)sandbox;
-<<<<<<< HEAD
-- (void)unveilPath: (OFString *)path
-       permissions: (OFString *)permissions;
-=======
-
-/**
- * @brief "Unveils" the specified path, meaning that it becomes visible from
- *	  the sandbox with the specified permissions.
- *
- * @param path The path to unveil
- * @param permissions The permissions for the path. The following permissions
- *		      can be combined:
- *		      Permission | Description
- *		      -----------|--------------------
- *		      r          | Make the path available for reading, like
- *		                 | @ref allowsReadingFiles
- *		      w          | Make the path available for writing, like
- *		                 | @ref allowsWritingFiles
- *		      x          | Make the path available for executing, like
- *		                 | @ref allowsExec
- *		      c          | Make the path available for creation and
- *		                 | deletion, like @ref allowsCreatingFiles
- */
 - (void)unveilPath: (OFString *)path permissions: (OFString *)permissions;
->>>>>>> 0d3fe1f1
 @end
 
 OF_ASSUME_NONNULL_END