/*
 * Copyright (c) 2008, 2009, 2010, 2011, 2012, 2013, 2014, 2015, 2016, 2017,
 *               2018, 2019, 2020
 *   Jonathan Schleifer <js@nil.im>
 *
 * All rights reserved.
 *
 * This file is part of ObjFW. It may be distributed under the terms of the
 * Q Public License 1.0, which can be found in the file LICENSE.QPL included in
 * the packaging of this file.
 *
 * Alternatively, it may be distributed under the terms of the GNU General
 * Public License, either version 2 or 3, which can be found in the file
 * LICENSE.GPLv2 or LICENSE.GPLv3 respectively included in the packaging of this
 * file.
 */

#ifndef OBJFW_OF_OBJECT_H
#define OBJFW_OF_OBJECT_H

#include "objfw-defs.h"

#ifndef __STDC_LIMIT_MACROS
# define __STDC_LIMIT_MACROS
#endif
#ifndef __STDC_CONSTANT_MACROS
# define __STDC_CONSTANT_MACROS
#endif

#include <stddef.h>
#include <stdint.h>
#include <stdbool.h>
#include <limits.h>

#include "block.h"
#include "macros.h"
#include "once.h"

/*
 * Some versions of MinGW require <winsock2.h> to be included before
 * <windows.h>. Do this here to make sure this is always done in the correct
 * order, even if another header includes just <windows.h>.
 */
#ifdef __MINGW32__
# include <_mingw.h>
# ifdef __MINGW64_VERSION_MAJOR
#  include <winsock2.h>
#  include <windows.h>
# endif
#endif

OF_ASSUME_NONNULL_BEGIN

/** @file */

/**
 * @brief A result of a comparison.
 */
typedef enum {
	/** The left object is smaller than the right */
	OF_ORDERED_ASCENDING = -1,
	/** Both objects are equal */
	OF_ORDERED_SAME = 0,
	/** The left object is bigger than the right */
	OF_ORDERED_DESCENDING = 1
} of_comparison_result_t;

#ifdef OF_HAVE_BLOCKS
/**
 * @brief A comparator to compare two objects.
 *
 * @param left The left object
 * @param right The right object
 * @return The order of the objects
 */
typedef of_comparison_result_t (^of_comparator_t)(id _Nonnull left,
    id _Nonnull right);
#endif

/**
 * @brief An enum for storing endianess.
 */
typedef enum {
	/** Most significant byte first (big endian) */
	OF_BYTE_ORDER_BIG_ENDIAN,
	/** Least significant byte first (little endian) */
	OF_BYTE_ORDER_LITTLE_ENDIAN
} of_byte_order_t;

/**
 * @struct of_range_t OFObject.h ObjFW/OFObject.h
 *
 * @brief A range.
 */
struct OF_BOXABLE of_range_t {
	/** The start of the range */
	size_t location;
	/** The length of the range */
	size_t length;
};
typedef struct of_range_t of_range_t;

/**
 * @brief Creates a new of_range_t.
 *
 * @param start The starting index of the range
 * @param length The length of the range
 * @return An of_range with the specified start and length
 */
static OF_INLINE of_range_t OF_CONST_FUNC
of_range(size_t start, size_t length)
{
	of_range_t range = { start, length };

	return range;
}

/**
 * @brief Returns whether the two ranges are equal.
 *
 * @param range1 The first range for the comparison
 * @param range2 The second range for the comparison
 * @return Whether the two ranges are equal
 */
static OF_INLINE bool
of_range_equal(of_range_t range1, of_range_t range2)
{
	if (range1.location != range2.location)
		return false;

	if (range1.length != range2.length)
		return false;

	return true;
}

/**
 * @brief A time interval in seconds.
 */
typedef double of_time_interval_t;

/**
 * @struct of_point_t OFObject.h ObjFW/OFObject.h
 *
 * @brief A point.
 */
struct OF_BOXABLE of_point_t {
	/** The x coordinate of the point */
	float x;
	/** The y coordinate of the point */
	float y;
};
typedef struct of_point_t of_point_t;

/**
 * @brief Creates a new of_point_t.
 *
 * @param x The x coordinate of the point
 * @param y The x coordinate of the point
 * @return An of_point_t with the specified coordinates
 */
static OF_INLINE of_point_t OF_CONST_FUNC
of_point(float x, float y)
{
	of_point_t point = { x, y };

	return point;
}

/**
 * @brief Returns whether the two points are equal.
 *
 * @param point1 The first point for the comparison
 * @param point2 The second point for the comparison
 * @return Whether the two points are equal
 */
static OF_INLINE bool
of_point_equal(of_point_t point1, of_point_t point2)
{
	if (point1.x != point2.x)
		return false;

	if (point1.y != point2.y)
		return false;

	return true;
}

/**
 * @struct of_dimension_t OFObject.h ObjFW/OFObject.h
 *
 * @brief A dimension.
 */
struct OF_BOXABLE of_dimension_t {
	/** The width of the dimension */
	float width;
	/** The height of the dimension */
	float height;
};
typedef struct of_dimension_t of_dimension_t;

/**
 * @brief Creates a new of_dimension_t.
 *
 * @param width The width of the dimension
 * @param height The height of the dimension
 * @return An of_dimension_t with the specified width and height
 */
static OF_INLINE of_dimension_t OF_CONST_FUNC
of_dimension(float width, float height)
{
	of_dimension_t dimension = { width, height };

	return dimension;
}

/**
 * @brief Returns whether the two dimensions are equal.
 *
 * @param dimension1 The first dimension for the comparison
 * @param dimension2 The second dimension for the comparison
 * @return Whether the two dimensions are equal
 */
static OF_INLINE bool
of_dimension_equal(of_dimension_t dimension1, of_dimension_t dimension2)
{
	if (dimension1.width != dimension2.width)
		return false;

	if (dimension1.height != dimension2.height)
		return false;

	return true;
}

/**
 * @struct of_rectangle_t OFObject.h ObjFW/OFObject.h
 *
 * @brief A rectangle.
 */
struct OF_BOXABLE of_rectangle_t {
	/** The point from where the rectangle originates */
	of_point_t origin;
	/** The size of the rectangle */
	of_dimension_t size;
};
typedef struct of_rectangle_t of_rectangle_t;

/**
 * @brief Creates a new of_rectangle_t.
 *
 * @param x The x coordinate of the top left corner of the rectangle
 * @param y The y coordinate of the top left corner of the rectangle
 * @param width The width of the rectangle
 * @param height The height of the rectangle
 * @return An of_rectangle_t with the specified origin and size
 */
static OF_INLINE of_rectangle_t OF_CONST_FUNC
of_rectangle(float x, float y, float width, float height)
{
	of_rectangle_t rectangle = {
		of_point(x, y),
		of_dimension(width, height)
	};

	return rectangle;
}

/**
 * @brief Returns whether the two rectangles are equal.
 *
 * @param rectangle1 The first rectangle for the comparison
 * @param rectangle2 The second rectangle for the comparison
 * @return Whether the two rectangles are equal
 */
static OF_INLINE bool
of_rectangle_equal(of_rectangle_t rectangle1, of_rectangle_t rectangle2)
{
	if (!of_point_equal(rectangle1.origin, rectangle2.origin))
		return false;

	if (!of_dimension_equal(rectangle1.size, rectangle2.size))
		return false;

	return true;
}

#ifdef __OBJC__
@class OFMethodSignature;
@class OFString;
@class OFThread;

/**
 * @protocol OFObject OFObject.h ObjFW/OFObject.h
 *
 * @brief The protocol which all root classes implement.
 */
@protocol OFObject
/**
 * @brief Returns the class of the object.
 *
 * @return The class of the object
 */
- (Class)class;

/**
 * @brief Returns the superclass of the object.
 *
 * @return The superclass of the object
 */
- (nullable Class)superclass;

/**
 * @brief Returns a 32 bit hash for the object.
 *
 * Classes containing data (like strings, arrays, lists etc.) should reimplement
 * this!
 *
 * @warning If you reimplement this, you also need to reimplement @ref isEqual:
 *	    to behave in a way compatible to your reimplementation of this
 *	    method!
 *
 * @return A 32 bit hash for the object
 */
- (uint32_t)hash;

/**
 * @brief Returns the retain count.
 *
 * @return The retain count
 */
- (unsigned int)retainCount;

/**
 * @brief Returns whether the object is a proxy object.
 *
 * @return Whether the object is a proxy object
 */
- (bool)isProxy;

/**
 * @brief Returns whether the object allows weak references.
 *
 * @return Whether the object allows weak references
 */
- (bool)allowsWeakReference;

/**
 * @brief Returns a boolean whether the object of the specified kind.
 *
 * @param class_ The class whose kind is checked
 * @return A boolean whether the object is of the specified kind
 */
- (bool)isKindOfClass: (Class)class_;

/**
 * @brief Returns a boolean whether the object is a member of the specified
 *	  class.
 *
 * @param class_ The class for which the receiver is checked
 * @return A boolean whether the object is a member of the specified class
 */
- (bool)isMemberOfClass: (Class)class_;

/**
 * @brief Returns a boolean whether the object responds to the specified
 *	  selector.
 *
 * @param selector The selector which should be checked for respondence
 * @return A boolean whether the objects responds to the specified selector
 */
- (bool)respondsToSelector: (SEL)selector;

/**
 * @brief Checks whether the object conforms to the specified protocol.
 *
 * @param protocol The protocol which should be checked for conformance
 * @return A boolean whether the object conforms to the specified protocol
 */
- (bool)conformsToProtocol: (Protocol *)protocol;

/**
 * @brief Returns the implementation for the specified selector.
 *
 * @param selector The selector for which the method should be returned
 * @return The implementation for the specified selector
 */
- (nullable IMP)methodForSelector: (SEL)selector;

/**
 * @brief Performs the specified selector.
 *
 * @param selector The selector to perform
 * @return The object returned by the method specified by the selector
 */
- (nullable id)performSelector: (SEL)selector;

/**
 * @brief Performs the specified selector with the specified object.
 *
 * @param selector The selector to perform
 * @param object The object that is passed to the method specified by the
 *		 selector
 * @return The object returned by the method specified by the selector
 */
- (nullable id)performSelector: (SEL)selector
		    withObject: (nullable id)object;

/**
 * @brief Performs the specified selector with the specified objects.
 *
 * @param selector The selector to perform
 * @param object1 The first object that is passed to the method specified by the
 *		  selector
 * @param object2 The second object that is passed to the method specified by
 *		  the selector
 * @return The object returned by the method specified by the selector
 */
- (nullable id)performSelector: (SEL)selector
		    withObject: (nullable id)object1
		    withObject: (nullable id)object2;

/**
 * @brief Performs the specified selector with the specified objects.
 *
 * @param selector The selector to perform
 * @param object1 The first object that is passed to the method specified by the
 *		  selector
 * @param object2 The second object that is passed to the method specified by
 *		  the selector
 * @param object3 The third object that is passed to the method specified by the
 *		  selector
 * @return The object returned by the method specified by the selector
 */
- (nullable id)performSelector: (SEL)selector
		    withObject: (nullable id)object1
		    withObject: (nullable id)object2
		    withObject: (nullable id)object3;

/**
 * @brief Performs the specified selector with the specified objects.
 *
 * @param selector The selector to perform
 * @param object1 The first object that is passed to the method specified by the
 *		  selector
 * @param object2 The second object that is passed to the method specified by
 *		  the selector
 * @param object3 The third object that is passed to the method specified by the
 *		  selector
 * @param object4 The fourth object that is passed to the method specified by
 *		  the selector
 * @return The object returned by the method specified by the selector
 */
- (nullable id)performSelector: (SEL)selector
		    withObject: (nullable id)object1
		    withObject: (nullable id)object2
		    withObject: (nullable id)object3
		    withObject: (nullable id)object4;

/**
 * @brief Checks two objects for equality.
 *
 * Classes containing data (like strings, arrays, lists etc.) should reimplement
 * this!
 *
 * @warning If you reimplement this, you also need to reimplement @ref hash to
 *	    return the same hash for objects which are equal!
 *
 * @param object The object which should be tested for equality
 * @return A boolean whether the object is equal to the specified object
 */
- (bool)isEqual: (nullable id)object;

/**
 * @brief Increases the retain count.
 *
 * Each time an object is released, the retain count gets decreased and the
 * object deallocated if it reaches 0.
 */
- (instancetype)retain;

/**
 * @brief Decreases the retain count.
 *
 * Each time an object is released, the retain count gets decreased and the
 * object deallocated if it reaches 0.
 */
- (void)release;

/**
 * @brief Adds the object to the topmost autorelease pool of the thread's
 *	  autorelease pool stack.
 *
 * @return The object
 */
- (instancetype)autorelease;

/**
 * @brief Returns the receiver.
 *
 * @return The receiver
 */
- (instancetype)self;

/**
 * @brief Retain a weak reference to this object.
 *
 * @return Whether a weak reference to this object has been retained
 */
- (bool)retainWeakReference;
@end
#endif

/**
 * @class OFObject OFObject.h ObjFW/OFObject.h
 *
 * @brief The root class for all other classes inside ObjFW.
 */
#ifdef __OBJC__
OF_ROOT_CLASS
@interface OFObject <OFObject>
{
@private
# ifndef __clang_analyzer__
	Class _isa;
# else
	Class _isa __attribute__((__unused__));
# endif
}

# ifdef OF_HAVE_CLASS_PROPERTIES
#  ifndef __cplusplus
@property (class, readonly, nonatomic) Class class;
#  else
@property (class, readonly, nonatomic, getter=class) Class class_;
#  endif
@property (class, readonly, nonatomic) OFString *className;
@property (class, readonly, nullable, nonatomic) Class superclass;
@property (class, readonly, nonatomic) OFString *description;
# endif

# ifdef __cplusplus
@property (readonly, nonatomic) Class class;
# else
@property (readonly, nonatomic, getter=class) Class class_;
#endif
@property OF_NULLABLE_PROPERTY (readonly, nonatomic) Class superclass;
@property (readonly, nonatomic) uint32_t hash;
@property (readonly, nonatomic) unsigned int retainCount;
@property (readonly, nonatomic) bool isProxy;
@property (readonly, nonatomic) bool allowsWeakReference;

/**
 * @brief The name of the object's class.
 */
@property (readonly, nonatomic) OFString *className;

/**
 * @brief A description for the object.
 *
 * This is used when the object is used in a format string and for debugging
 * purposes.
 */
@property (readonly, nonatomic) OFString *description;

/**
 * @brief A method which is called once when the class is loaded into the
 *	  runtime.
 *
 * Derived classes can override this to execute their own code when the class
 * is loaded.
 */
+ (void)load;

/**
 * @brief A method which is called when the class is unloaded from the runtime.
 *
 * Derived classes can override this to execute their own code when the class
 * is unloaded.
 *
 * @warning This is not supported by the Apple runtime and currently only
 *	    called by the ObjFW runtime when objc_unregister_class() or
 *	    objc_exit() has been called!
 *	    In the future, this might also be called by the ObjFW runtime when
 *	    the class is part of a plugin that has been unloaded.
 */
+ (void)unload;

/**
 * @brief A method which is called the moment before the first call to the class
 *	  is being made.
 *
 * Derived classes can override this to execute their own code on
 * initialization. They should make sure to not execute any code if self is not
 * the class itself, as it might happen that the method was called for a
 * subclass which did not override this method.
 */
+ (void)initialize;

/**
 * @brief Allocates memory for an instance of the class and sets up the memory
 *	  pool for the object.
 *
 * This method will never return `nil`, instead, it will throw an
 * @ref OFAllocFailedException.
 *
 * @return The allocated object
 */
+ (instancetype)alloc;

/**
 * @brief Calls @ref alloc on `self` and then `init` on the returned object.
 *
 * @return An allocated and initialized object
 */
+ (instancetype)new;

/**
 * @brief Returns the class.
 *
 * @return The class
 */
+ (Class)class;

/**
 * @brief Returns the name of the class as a string.
 *
 * @return The name of the class as a string
 */
+ (OFString *)className;

/**
 * @brief Returns a boolean whether the class is a subclass of the specified
 *	  class.
 *
 * @param class_ The class which is checked for being a superclass
 * @return A boolean whether the class is a subclass of the specified class
 */
+ (bool)isSubclassOfClass: (Class)class_;

/**
 * @brief Returns the superclass of the class.
 *
 * @return The superclass of the class
 */
+ (nullable Class)superclass;

/**
 * @brief Checks whether instances of the class respond to a given selector.
 *
 * @param selector The selector which should be checked for respondence
 * @return A boolean whether instances of the class respond to the specified
 *	   selector
 */
+ (bool)instancesRespondToSelector: (SEL)selector;

/**
 * @brief Checks whether the class conforms to a given protocol.
 *
 * @param protocol The protocol which should be checked for conformance
 * @return A boolean whether the class conforms to the specified protocol
 */
+ (bool)conformsToProtocol: (Protocol *)protocol;

/**
 * @brief Returns the implementation of the instance method for the specified
 *	  selector.
 *
 * @param selector The selector for which the method should be returned
 * @return The implementation of the instance method for the specified selector
 *	   or `nil` if it isn't implemented
 */
+ (nullable IMP)instanceMethodForSelector: (SEL)selector;

/**
 * @brief Returns the method signature of the instance method for the specified
 *	  selector.
 *
 * @param selector The selector for which the method signature should be
 *		   returned
 * @return The method signature of the instance method for the specified
 *	   selector
 */
+ (nullable OFMethodSignature *)
    instanceMethodSignatureForSelector: (SEL)selector;

/**
 * @brief Returns a description for the class, which is usually the class name.
 *
 * This is mostly for debugging purposes.
 *
 * @return A description for the class, which is usually the class name
 */
+ (OFString *)description;

/**
 * @brief Replaces a class method with a class method from another class.
 *
 * @param selector The selector of the class method to replace
 * @param class_ The class from which the new class method should be taken
 * @return The old implementation
 */
+ (nullable IMP)replaceClassMethod: (SEL)selector
	       withMethodFromClass: (Class)class_;

/**
 * @brief Replaces an instance method with an instance method from another
 *	  class.
 *
 * @param selector The selector of the instance method to replace
 * @param class_ The class from which the new instance method should be taken
 * @return The old implementation
 */
+ (nullable IMP)replaceInstanceMethod: (SEL)selector
		  withMethodFromClass: (Class)class_;

/**
 * @brief Adds all methods from the specified class to the class that is the
 *	  receiver.
 *
 * Methods implemented by the receiving class itself will not be overridden,
 * however methods implemented by its superclass will. Therefore it behaves
 * similar as if the specified class is the superclass of the receiver.
 *
 * All methods from the superclasses of the specified class will also be added.
 *
 * If the specified class is a superclass of the receiving class, nothing is
 * done.
 *
 * The methods which will be added from the specified class are not allowed to
 * use super or access instance variables, instead they have to use accessors.
 *
 * @param class_ The class from which the instance methods should be inherited
 */
+ (void)inheritMethodsFromClass: (Class)class_;

/**
 * @brief Try to resolve the specified class method.
 *
 * This method is called if a class method was not found, so that an
 * implementation can be provided at runtime.
 *
 * @return Whether the method has been added to the class
 */
+ (bool)resolveClassMethod: (SEL)selector;

/**
 * @brief Try to resolve the specified instance method.
 *
 * This method is called if an instance method was not found, so that an
 * implementation can be provided at runtime.
 *
 * @return Whether the method has been added to the class
 */
+ (bool)resolveInstanceMethod: (SEL)selector;

/**
 * @brief Returns the class.
 *
 * This method exists so that classes can be used in collections requiring
 * conformance to the OFCopying protocol.
 *
 * @return The class of the object
 */
+ (id)copy;

/**
 * @brief Initializes an already allocated object.
 *
 * Derived classes may override this, but need to use the following pattern:
 * @code
 * self = [super init];
 *
 * @try {
 *         // Custom initialization code goes here.
 * } @catch (id e) {
 *         [self release];
 *         @throw e;
 * }
 *
 * return self;
 * @endcode
 *
 * With ARC enabled, the following pattern needs to be used instead:
 * @code
 * self = [super init];
 *
 * // Custom initialization code goes here.
 *
 * return self;
 * @endcode
 *
 * @ref init may never return `nil`, instead an exception (for example
 * @ref OFInitializationFailedException) should be thrown.
 *
 * @return An initialized object
 */
- (instancetype)init;

/**
 * @brief Returns the method signature for the specified selector.
 *
 * @param selector The selector for which the method signature should be
 *		   returned
 * @return The method signature for the specified selector
 */
- (nullable OFMethodSignature *)methodSignatureForSelector: (SEL)selector;

/**
 * @brief Allocates memory and stores it in the object's memory pool.
 *
 * It will be free'd automatically when the object is deallocated.
 *
 * @param size The size of the memory to allocate
 * @return A pointer to the allocated memory. May return NULL if the specified
 *	   size is 0.
 */
- (nullable void *)allocMemoryWithSize: (size_t)size OF_WARN_UNUSED_RESULT;

/**
 * @brief Allocates memory for the specified number of items and stores it in
 *	  the object's memory pool.
 *
 * It will be free'd automatically when the object is deallocated.
 *
 * @param size The size of each item to allocate
 * @param count The number of items to allocate
 * @return A pointer to the allocated memory. May return NULL if the specified
 *	   size or count is 0.
 */
- (nullable void *)allocMemoryWithSize: (size_t)size
				 count: (size_t)count OF_WARN_UNUSED_RESULT;

/**
 * @brief Allocates memory, initializes it with zeros and stores it in the
 *	  object's memory pool.
 *
 * It will be free'd automatically when the object is deallocated.
 *
 * @param size The size of the memory to allocate
 * @return A pointer to the allocated memory. May return NULL if the specified
 *	   size is 0.
 */
- (nullable void *)allocZeroedMemoryWithSize: (size_t)size
    OF_WARN_UNUSED_RESULT;

/**
 * @brief Allocates memory for the specified number of items, initializes it
 *	  with zeros and stores it in the object's memory pool.
 *
 * It will be free'd automatically when the object is deallocated.
 *
 * @param size The size of each item to allocate
 * @param count The number of items to allocate
 * @return A pointer to the allocated memory. May return NULL if the specified
 *	   size or count is 0.
 */
- (nullable void *)allocZeroedMemoryWithSize: (size_t)size
				       count: (size_t)count
    OF_WARN_UNUSED_RESULT;

/**
 * @brief Resizes memory in the object's memory pool to the specified size.
 *
 * If the pointer is NULL, this is equivalent to allocating memory.
 * If the size is 0, this is equivalent to freeing memory.
 *
 * @param pointer A pointer to the already allocated memory
 * @param size The new size for the memory chunk
 * @return A pointer to the resized memory chunk
 */
- (nullable void *)resizeMemory: (nullable void *)pointer
			   size: (size_t)size OF_WARN_UNUSED_RESULT;

/**
 * @brief Resizes memory in the object's memory pool to the specific number of
 *	  items of the specified size.
 *
 * If the pointer is NULL, this is equivalent to allocating memory.
 * If the size or number of items is 0, this is equivalent to freeing memory.
 *
 * @param pointer A pointer to the already allocated memory
 * @param size The size of each item to resize to
 * @param count The number of items to resize to
 * @return A pointer to the resized memory chunk
 */
- (nullable void *)resizeMemory: (nullable void *)pointer
			   size: (size_t)size
			  count: (size_t)count OF_WARN_UNUSED_RESULT;

/**
 * @brief Frees allocated memory and removes it from the object's memory pool.
 *
 * Does nothing if the pointer is NULL.
 *
 * @param pointer A pointer to the allocated memory
 */
- (void)freeMemory: (nullable void *)pointer;

/**
 * @brief Deallocates the object.
 *
 * It is automatically called when the retain count reaches zero.
 *
 * This also frees all memory in its memory pool.
 */
- (void)dealloc;

/**
 * @brief Performs the specified selector after the specified delay.
 *
 * @param selector The selector to perform
 * @param delay The delay after which the selector will be performed
 */
- (void)performSelector: (SEL)selector
	     afterDelay: (of_time_interval_t)delay;

/**
 * @brief Performs the specified selector with the specified object after the
 *	  specified delay.
 *
 * @param selector The selector to perform
 * @param object The object that is passed to the method specified by the
 *		 selector
 * @param delay The delay after which the selector will be performed
 */
- (void)performSelector: (SEL)selector
	     withObject: (nullable id)object
	     afterDelay: (of_time_interval_t)delay;

/**
 * @brief Performs the specified selector with the specified objects after the
 *	  specified delay.
 *
 * @param selector The selector to perform
 * @param object1 The first object that is passed to the method specified by the
 *		  selector
 * @param object2 The second object that is passed to the method specified by
 *		  the selector
 * @param delay The delay after which the selector will be performed
 */
- (void)performSelector: (SEL)selector
	     withObject: (nullable id)object1
	     withObject: (nullable id)object2
	     afterDelay: (of_time_interval_t)delay;

/**
 * @brief Performs the specified selector with the specified objects after the
 *	  specified delay.
 *
 * @param selector The selector to perform
 * @param object1 The first object that is passed to the method specified by the
 *		  selector
 * @param object2 The second object that is passed to the method specified by
 *		  the selector
 * @param object3 The third object that is passed to the method specified by the
 *		  selector
 * @param delay The delay after which the selector will be performed
 */
- (void)performSelector: (SEL)selector
	     withObject: (nullable id)object1
	     withObject: (nullable id)object2
	     withObject: (nullable id)object3
	     afterDelay: (of_time_interval_t)delay;

/**
 * @brief Performs the specified selector with the specified objects after the
 *	  specified delay.
 *
 * @param selector The selector to perform
 * @param object1 The first object that is passed to the method specified by the
 *		  selector
 * @param object2 The second object that is passed to the method specified by
 *		  the selector
 * @param object3 The third object that is passed to the method specified by the
 *		  selector
 * @param object4 The fourth object that is passed to the method specified by
 *		  the selector
 * @param delay The delay after which the selector will be performed
 */
- (void)performSelector: (SEL)selector
	     withObject: (nullable id)object1
	     withObject: (nullable id)object2
	     withObject: (nullable id)object3
	     withObject: (nullable id)object4
	     afterDelay: (of_time_interval_t)delay;

# ifdef OF_HAVE_THREADS
/**
 * @brief Performs the specified selector on the specified thread.
 *
 * @param selector The selector to perform
 * @param thread The thread on which to perform the selector
 * @param waitUntilDone Whether to wait until the perform finished
 */
- (void)performSelector: (SEL)selector
	       onThread: (OFThread *)thread
	  waitUntilDone: (bool)waitUntilDone;

/**
 * @brief Performs the specified selector on the specified thread with the
 *	  specified object.
 *
 * @param selector The selector to perform
 * @param thread The thread on which to perform the selector
 * @param object The object that is passed to the method specified by the
 *		 selector
 * @param waitUntilDone Whether to wait until the perform finished
 */
- (void)performSelector: (SEL)selector
	       onThread: (OFThread *)thread
	     withObject: (nullable id)object
	  waitUntilDone: (bool)waitUntilDone;

/**
 * @brief Performs the specified selector on the specified thread with the
 *	  specified objects.
 *
 * @param selector The selector to perform
 * @param thread The thread on which to perform the selector
 * @param object1 The first object that is passed to the method specified by the
 *		  selector
 * @param object2 The second object that is passed to the method specified by
 *		  the selector
 * @param waitUntilDone Whether to wait until the perform finished
 */
- (void)performSelector: (SEL)selector
	       onThread: (OFThread *)thread
	     withObject: (nullable id)object1
	     withObject: (nullable id)object2
	  waitUntilDone: (bool)waitUntilDone;

/**
 * @brief Performs the specified selector on the specified thread with the
 *	  specified objects.
 *
 * @param selector The selector to perform
 * @param thread The thread on which to perform the selector
 * @param object1 The first object that is passed to the method specified by the
 *		  selector
 * @param object2 The second object that is passed to the method specified by
 *		  the selector
 * @param object3 The third object that is passed to the method specified by the
 *		  selector
 * @param waitUntilDone Whether to wait until the perform finished
 */
- (void)performSelector: (SEL)selector
	       onThread: (OFThread *)thread
	     withObject: (nullable id)object1
	     withObject: (nullable id)object2
	     withObject: (nullable id)object3
	  waitUntilDone: (bool)waitUntilDone;

/**
 * @brief Performs the specified selector on the specified thread with the
 *	  specified objects.
 *
 * @param selector The selector to perform
 * @param thread The thread on which to perform the selector
 * @param object1 The first object that is passed to the method specified by the
 *		  selector
 * @param object2 The second object that is passed to the method specified by
 *		  the selector
 * @param object3 The third object that is passed to the method specified by the
 *		  selector
 * @param object4 The fourth object that is passed to the method specified by
 *		  the selector
 * @param waitUntilDone Whether to wait until the perform finished
 */
- (void)performSelector: (SEL)selector
	       onThread: (OFThread *)thread
	     withObject: (nullable id)object1
	     withObject: (nullable id)object2
	     withObject: (nullable id)object3
	     withObject: (nullable id)object4
	  waitUntilDone: (bool)waitUntilDone;

/**
 * @brief Performs the specified selector on the main thread.
 *
 * @param selector The selector to perform
 * @param waitUntilDone Whether to wait until the perform finished
 */
- (void)performSelectorOnMainThread: (SEL)selector
		      waitUntilDone: (bool)waitUntilDone;

/**
 * @brief Performs the specified selector on the main thread with the specified
 *	  object.
 *
 * @param selector The selector to perform
 * @param object The object that is passed to the method specified by the
 *		 selector
 * @param waitUntilDone Whether to wait until the perform finished
 */
- (void)performSelectorOnMainThread: (SEL)selector
			 withObject: (nullable id)object
		      waitUntilDone: (bool)waitUntilDone;

/**
 * @brief Performs the specified selector on the main thread with the specified
 *	  objects.
 *
 * @param selector The selector to perform
 * @param object1 The first object that is passed to the method specified by the
 *		  selector
 * @param object2 The second object that is passed to the method specified by
 *		  the selector
 * @param waitUntilDone Whether to wait until the perform finished
 */
- (void)performSelectorOnMainThread: (SEL)selector
			 withObject: (nullable id)object1
			 withObject: (nullable id)object2
		      waitUntilDone: (bool)waitUntilDone;

/**
 * @brief Performs the specified selector on the main thread with the specified
 *	  objects.
 *
 * @param selector The selector to perform
 * @param object1 The first object that is passed to the method specified by the
 *		  selector
 * @param object2 The second object that is passed to the method specified by
 *		  the selector
 * @param object3 The third object that is passed to the method specified by the
 *		  selector
 * @param waitUntilDone Whether to wait until the perform finished
 */
- (void)performSelectorOnMainThread: (SEL)selector
			 withObject: (nullable id)object1
			 withObject: (nullable id)object2
			 withObject: (nullable id)object3
		      waitUntilDone: (bool)waitUntilDone;

/**
 * @brief Performs the specified selector on the main thread with the specified
 *	  objects.
 *
 * @param selector The selector to perform
 * @param object1 The first object that is passed to the method specified by the
 *		  selector
 * @param object2 The second object that is passed to the method specified by
 *		  the selector
 * @param object3 The third object that is passed to the method specified by the
 *		  selector
 * @param object4 The fourth object that is passed to the method specified by
 *		  the selector
 * @param waitUntilDone Whether to wait until the perform finished
 */
- (void)performSelectorOnMainThread: (SEL)selector
			 withObject: (nullable id)object1
			 withObject: (nullable id)object2
			 withObject: (nullable id)object3
			 withObject: (nullable id)object4
		      waitUntilDone: (bool)waitUntilDone;

/**
 * @brief Performs the specified selector on the specified thread after the
 *	  specified delay.
 *
 * @param selector The selector to perform
 * @param thread The thread on which to perform the selector
 * @param delay The delay after which the selector will be performed
 */
- (void)performSelector: (SEL)selector
	       onThread: (OFThread *)thread
	     afterDelay: (of_time_interval_t)delay;

/**
 * @brief Performs the specified selector on the specified thread with the
 *	  specified object after the specified delay.
 *
 * @param selector The selector to perform
 * @param thread The thread on which to perform the selector
 * @param object The object that is passed to the method specified by the
 *		 selector
 * @param delay The delay after which the selector will be performed
 */
- (void)performSelector: (SEL)selector
	       onThread: (OFThread *)thread
	     withObject: (nullable id)object
	     afterDelay: (of_time_interval_t)delay;

/**
 * @brief Performs the specified selector on the specified thread with the
 *	  specified objects after the specified delay.
 *
 * @param selector The selector to perform
 * @param thread The thread on which to perform the selector
 * @param object1 The first object that is passed to the method specified by the
 *		  selector
 * @param object2 The second object that is passed to the method specified by
 *		  the selector
 * @param delay The delay after which the selector will be performed
 */
- (void)performSelector: (SEL)selector
	       onThread: (OFThread *)thread
	     withObject: (nullable id)object1
	     withObject: (nullable id)object2
	     afterDelay: (of_time_interval_t)delay;

/**
 * @brief Performs the specified selector on the specified thread with the
 *	  specified objects after the specified delay.
 *
 * @param selector The selector to perform
 * @param thread The thread on which to perform the selector
 * @param object1 The first object that is passed to the method specified by the
 *		  selector
 * @param object2 The second object that is passed to the method specified by
 *		  the selector
 * @param object3 The third object that is passed to the method specified by the
 *		  selector
 * @param delay The delay after which the selector will be performed
 */
- (void)performSelector: (SEL)selector
	       onThread: (OFThread *)thread
	     withObject: (nullable id)object1
	     withObject: (nullable id)object2
	     withObject: (nullable id)object3
	     afterDelay: (of_time_interval_t)delay;

/**
 * @brief Performs the specified selector on the specified thread with the
 *	  specified objects after the specified delay.
 *
 * @param selector The selector to perform
 * @param thread The thread on which to perform the selector
 * @param object1 The first object that is passed to the method specified by the
 *		  selector
 * @param object2 The second object that is passed to the method specified by
 *		  the selector
 * @param object3 The third object that is passed to the method specified by the
 *		  selector
 * @param object4 The fourth object that is passed to the method specified by
 *		  the selector
 * @param delay The delay after which the selector will be performed
 */
- (void)performSelector: (SEL)selector
	       onThread: (OFThread *)thread
	     withObject: (nullable id)object1
	     withObject: (nullable id)object2
	     withObject: (nullable id)object3
	     withObject: (nullable id)object4
	     afterDelay: (of_time_interval_t)delay;
# endif

/**
 * @brief This method is called when @ref resolveClassMethod: or
 *	  @ref resolveInstanceMethod: returned false. It should return a target
 *	  to which the message should be forwarded.
 *
 * @note When the message should not be forwarded, you should not return `nil`,
 *	 but instead return the result of `[super
 *	 forwardingTargetForSelector: selector]`.
 *
 * @return The target to forward the message to
 */
- (nullable id)forwardingTargetForSelector: (SEL)selector;

/**
 * @brief Handles messages which are not understood by the receiver.
 *
 * @warning If you override this method, you must make sure that it never
 *	    returns!
 *
 * @param selector The selector not understood by the receiver
 */
- (void)doesNotRecognizeSelector: (SEL)selector OF_NO_RETURN;
@end
#else
typedef void OFObject;
#endif

#ifdef __OBJC__
/**
 * @protocol OFCopying OFObject.h ObjFW/OFObject.h
 *
 * @brief A protocol for the creation of copies.
 */
@protocol OFCopying
/**
 * @brief Copies the object.
 *
 * For classes which can be immutable or mutable, this returns an immutable
 * copy. If only a mutable version of the class exists, it creates a mutable
 * copy.
 *
 * @return A copy of the object
 */
- (id)copy;
@end

/**
 * @protocol OFMutableCopying OFObject.h ObjFW/OFObject.h
 *
 * @brief A protocol for the creation of mutable copies.
 *
 * This protocol is implemented by objects that can be mutable and immutable
 * and allows returning a mutable copy.
 */
@protocol OFMutableCopying
/**
 * @brief Creates a mutable copy of the object.
 *
 * @return A mutable copy of the object
 */
- (id)mutableCopy;
@end

/**
 * @protocol OFComparing OFObject.h ObjFW/OFObject.h
 *
 * @brief A protocol for comparing objects.
 *
 * This protocol is implemented by objects that can be compared.
 */
@protocol OFComparing
/**
 * @brief Compares the object with another object.
 *
 * @param object An object to compare the object to
 * @return The result of the comparison
 */
- (of_comparison_result_t)compare: (id <OFComparing>)object;
@end
#endif

#ifdef __cplusplus
extern "C" {
#endif
#ifdef OF_APPLE_RUNTIME
extern void *_Null_unspecified objc_autoreleasePoolPush(void);
extern void objc_autoreleasePoolPop(void *_Null_unspecified pool);
# ifndef __OBJC2__
extern id _Nullable objc_constructInstance(Class _Nullable class_,
    void *_Nullable bytes);
extern void *_Nullable objc_destructInstance(id _Nullable object);
# endif
#endif
extern id of_alloc_object(Class class_, size_t extraSize,
    size_t extraAlignment, void *_Nullable *_Nullable extra);
extern void OF_NO_RETURN_FUNC of_method_not_found(id self, SEL _cmd);
#ifndef OF_AMIGAOS
extern uint32_t of_hash_seed;
<<<<<<< HEAD
#else
extern uint32_t *_Nonnull of_hash_seed_ref(void);
# define of_hash_seed (*of_hash_seed_ref())
#endif
=======
/* These do *NOT* provide cryptographically secure randomness! */
extern uint16_t of_random16(void);
extern uint32_t of_random32(void);
extern uint64_t of_random64(void);
>>>>>>> e3325075
#ifdef __cplusplus
}
#endif

OF_ASSUME_NONNULL_END

#ifdef __OBJC__
# import "OFObject+KeyValueCoding.h"
# import "OFObject+Serialization.h"
#endif

#endif<|MERGE_RESOLUTION|>--- conflicted
+++ resolved
@@ -1343,17 +1343,14 @@
 extern void OF_NO_RETURN_FUNC of_method_not_found(id self, SEL _cmd);
 #ifndef OF_AMIGAOS
 extern uint32_t of_hash_seed;
-<<<<<<< HEAD
 #else
 extern uint32_t *_Nonnull of_hash_seed_ref(void);
 # define of_hash_seed (*of_hash_seed_ref())
 #endif
-=======
 /* These do *NOT* provide cryptographically secure randomness! */
 extern uint16_t of_random16(void);
 extern uint32_t of_random32(void);
 extern uint64_t of_random64(void);
->>>>>>> e3325075
 #ifdef __cplusplus
 }
 #endif
