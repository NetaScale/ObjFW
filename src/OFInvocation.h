/*
 * Copyright (c) 2008, 2009, 2010, 2011, 2012, 2013, 2014, 2015, 2016, 2017,
 *               2018, 2019, 2020
 *   Jonathan Schleifer <js@nil.im>
 *
 * All rights reserved.
 *
 * This file is part of ObjFW. It may be distributed under the terms of the
 * Q Public License 1.0, which can be found in the file LICENSE.QPL included in
 * the packaging of this file.
 *
 * Alternatively, it may be distributed under the terms of the GNU General
 * Public License, either version 2 or 3, which can be found in the file
 * LICENSE.GPLv2 or LICENSE.GPLv3 respectively included in the packaging of this
 * file.
 */

#import "OFObject.h"

OF_ASSUME_NONNULL_BEGIN

@class OFMethodSignature;
@class OFMutableArray OF_GENERIC(ObjectType);
@class OFMutableData;

/**
 * @class OFInvocation OFInvocation.h ObjFW/OFInvocation.h
 *
 * @brief A class for storing and accessing invocations, and invoking them.
 */
@interface OFInvocation: OFObject
{
	OFMethodSignature *_methodSignature;
	OFMutableArray OF_GENERIC(OFMutableData *) *_arguments;
	OFMutableData *_returnValue;
	OF_RESERVE_IVARS(OFInvocation, 4)
}

/**
 * @brief The method signature for the invocation.
 */
@property (readonly, nonatomic) OFMethodSignature *methodSignature;

/**
 * @brief Creates a new invocation with the specified method signature.
 *
 * @param signature The method signature for the invocation
 * @return A new, autoreleased OFInvocation
 */
+ (instancetype)invocationWithMethodSignature: (OFMethodSignature *)signature;

/**
 * @brief Initializes an already allocated invocation with the specified method
 *	  signature.
 *
 * @param signature The method signature for the invocation
 * @return An initialized OFInvocation
 */
- (instancetype)initWithMethodSignature: (OFMethodSignature *)signature;

/**
 * @brief Sets the argument for the specified index.
 *
 * @param buffer The buffer in which the argument is stored
 * @param index The index of the argument to set
 */
- (void)setArgument: (const void *)buffer
	    atIndex: (size_t)index;

/**
 * @brief Gets the argument for the specified index.
 *
 * @param buffer The buffer in which the argument is stored
 * @param index The index of the argument to get
 */
- (void)getArgument: (void *)buffer
	    atIndex: (size_t)index;

/**
 * @brief Sets the return value.
 *
 * @param buffer The buffer in which the return value is stored
 */
- (void)setReturnValue: (const void *)buffer;

/**
 * @brief Gets the return value.
 *
 * @param buffer The buffer in which the return value is stored
 */
- (void)getReturnValue: (void *)buffer;
<<<<<<< HEAD
=======

#ifdef OF_INVOCATION_CAN_INVOKE
/**
 * @brief Invokes the method.
 */
- (void)invoke;
#endif
>>>>>>> 4805f11b
@end

OF_ASSUME_NONNULL_END<|MERGE_RESOLUTION|>--- conflicted
+++ resolved
@@ -89,16 +89,6 @@
  * @param buffer The buffer in which the return value is stored
  */
 - (void)getReturnValue: (void *)buffer;
-<<<<<<< HEAD
-=======
-
-#ifdef OF_INVOCATION_CAN_INVOKE
-/**
- * @brief Invokes the method.
- */
-- (void)invoke;
-#endif
->>>>>>> 4805f11b
 @end
 
 OF_ASSUME_NONNULL_END