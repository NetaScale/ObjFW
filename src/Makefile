--- conflicted
+++ resolved
@@ -64,13 +64,6 @@
        OFPair.m				\
        OFRIPEMD160Hash.m		\
        OFRunLoop.m			\
-<<<<<<< HEAD
-       OFSandbox.m			\
-       OFSecureData.m			\
-       OFSeekableStream.m		\
-       OFSet.m				\
-=======
->>>>>>> 32314f2d
        OFSHA1Hash.m			\
        OFSHA224Hash.m			\
        OFSHA224Or256Hash.m		\
@@ -78,6 +71,7 @@
        OFSHA384Hash.m			\
        OFSHA384Or512Hash.m		\
        OFSHA512Hash.m			\
+       OFSandbox.m			\
        OFScrypt.m			\
        OFSecureData.m			\
        OFSeekableStream.m		\
@@ -200,13 +194,8 @@
 	OFPointerValue.m		\
 	OFRangeCharacterSet.m		\
 	OFRangeValue.m			\
-<<<<<<< HEAD
-	OFRectangleValue.m		\
-=======
 	OFRectValue.m			\
-	OFSandbox.m			\
 	OFSizeValue.m			\
->>>>>>> 32314f2d
 	OFSubarray.m			\
 	OFUTF8String.m			\
 	${LIBBASES_M}			\
