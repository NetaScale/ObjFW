--- conflicted
+++ resolved
@@ -1,7 +1,6 @@
 include ../extra.mk
 
-<<<<<<< HEAD
-SUBDIRS = ${RUNTIME} exceptions ${ENCODINGS} forwarding invocation
+SUBDIRS = ${RUNTIME} exceptions encodings forwarding invocation
 SUBDIRS_AFTER = ${LINKLIB} ${BRIDGE}
 CLEAN = amiga-end.amigalib.dep		\
 	amiga-end.amigalib.o		\
@@ -11,10 +10,6 @@
 	amiga-library.amigalib.dep	\
 	amiga-library.amigalib.o	\
 	inline.h
-=======
-SUBDIRS = ${RUNTIME} exceptions encodings forwarding invocation
-SUBDIRS_AFTER = ${BRIDGE}
->>>>>>> f1d7b651
 DISTCLEAN = Info.plist objfw-defs.h
 
 SHARED_LIB = ${OBJFW_SHARED_LIB}
