--- conflicted
+++ resolved
@@ -1,10 +1,6 @@
 include ../extra.mk
 
-<<<<<<< HEAD
-SUBDIRS = exceptions ${RUNTIME}
-=======
-SUBDIRS = exceptions ${BRIDGE}
->>>>>>> 5526bc5a
+SUBDIRS = exceptions ${RUNTIME} ${BRIDGE}
 
 SHARED_LIB = ${OBJFW_SHARED_LIB}
 STATIC_LIB = ${OBJFW_STATIC_LIB}
@@ -116,4 +112,6 @@
 
 CPPFLAGS += -I. -I.. -Iexceptions -Iruntime
 LD = ${OBJC}
-LDFLAGS += ${REEXPORT_LIBOBJC} ${MACH_ALIAS_LIST}+LDFLAGS += ${REEXPORT_LIBOBJC} ${MACH_ALIAS_LIST}
+
+${BRIDGE}: ${SHARED_LIB}