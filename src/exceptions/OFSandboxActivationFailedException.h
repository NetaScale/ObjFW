--- conflicted
+++ resolved
@@ -29,21 +29,7 @@
 @property (readonly, nonatomic) int errNo;
 
 + (instancetype)exception OF_UNAVAILABLE;
-<<<<<<< HEAD
-+ (instancetype)exceptionWithSandbox: (OFSandbox *)sandbox
-			       errNo: (int)errNo;
-=======
-
-/**
- * @brief Creates a new, autoreleased sandboxing failed exception.
- *
- * @param sandbox The sandbox which could not be activated
- * @param errNo The errno of the error that occurred
- * @return A new, autoreleased sandboxing failed exception
- */
 + (instancetype)exceptionWithSandbox: (OFSandbox *)sandbox errNo: (int)errNo;
-
->>>>>>> 0d3fe1f1
 - (instancetype)init OF_UNAVAILABLE;
 - (instancetype)initWithSandbox: (OFSandbox *)sandbox
 			  errNo: (int)errNo OF_DESIGNATED_INITIALIZER;
