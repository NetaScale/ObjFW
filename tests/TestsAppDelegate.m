--- conflicted
+++ resolved
@@ -377,11 +377,6 @@
 #endif
 	[self JSONTests];
 	[self propertyListTests];
-<<<<<<< HEAD
-=======
-	[self ASN1DERParsingTests];
-	[self ASN1DERRepresentationTests];
->>>>>>> 4805f11b
 #if defined(OF_HAVE_PLUGINS)
 	[self pluginTests];
 #endif
