language: c

matrix:
  include:
    # Linux
    - os: linux
      compiler: clang
      dist: precise
      sudo: required

    - os: linux
      compiler: gcc
      dist: precise
      sudo: required

    - os: linux
      arch: arm64
      compiler: clang
      dist: precise
      sudo: required

    - os: linux
      arch: arm64
      compiler: gcc
      dist: precise
      sudo: required

    - os: linux
      arch: ppc64le
      compiler: clang
      dist: precise
      sudo: required

    - os: linux
      arch: ppc64le
      compiler: gcc
      dist: precise
      sudo: required

    # Clang seems to have broken exceptions on s390x
    #- os: linux
    #  arch: s390x
    #  compiler: clang
    #  dist: precise
    #  sudo: required

    - os: linux
      arch: s390x
      compiler: gcc
      dist: precise
      sudo: required

    - os: linux
      compiler: clang
      dist: trusty
      sudo: required

    - os: linux
      compiler: gcc
      dist: trusty
      sudo: required

    - os: linux
      compiler: clang
      dist: xenial
      sudo: required

    - os: linux
      compiler: gcc
      dist: xenial
      sudo: required

    - os: linux
      compiler: clang
      dist: bionic
      sudo: required

    - os: linux
      compiler: gcc
      dist: bionic
      sudo: required

    # macOS
    - os: osx
      osx_image: xcode11.2
      language: objective-c
      env:
        - no32bit=1
    - os: osx
      osx_image: xcode11.1
      language: objective-c
      env:
        - no32bit=1
    - os: osx
      osx_image: xcode11
      language: objective-c
      env:
        - no32bit=1
    - os: osx
      osx_image: xcode10.3
      language: objective-c
      env:
        - no32bit=1
    - os: osx
      osx_image: xcode10.2
      language: objective-c
      env:
        - no32bit=1
    - os: osx
      osx_image: xcode10.1
      language: objective-c
    - os: osx
      osx_image: xcode10
      language: objective-c
    - os: osx
      osx_image: xcode9.4
      language: objective-c
    - os: osx
      osx_image: xcode9.3
      language: objective-c
    - os: osx
      osx_image: xcode9.2
      language: objective-c
    - os: osx
      osx_image: xcode9.1
      language: objective-c
    - os: osx
      osx_image: xcode9
      language: objective-c
    - os: osx
      osx_image: xcode8.3
      language: objective-c
    - os: osx
      osx_image: xcode8
      language: objective-c
    - os: osx
      osx_image: xcode7.3
      language: objective-c

    # iOS
    - os: osx
      osx_image: xcode11.2
      language: objective-c
      env:
        - config=ios
    - os: osx
      osx_image: xcode11.1
      language: objective-c
      env:
        - config=ios
    - os: osx
      osx_image: xcode11
      language: objective-c
      env:
        - config=ios
    - os: osx
      osx_image: xcode10.3
      language: objective-c
      env:
        - config=ios
    - os: osx
      osx_image: xcode10.2
      language: objective-c
      env:
        - config=ios
    - os: osx
      osx_image: xcode10.1
      language: objective-c
      env:
        - config=ios
    - os: osx
      osx_image: xcode10
      language: objective-c
      env:
        - config=ios
    - os: osx
      osx_image: xcode9.4
      language: objective-c
      env:
        - config=ios
    - os: osx
      osx_image: xcode9.3
      language: objective-c
      env:
        - config=ios
    - os: osx
      osx_image: xcode9.2
      language: objective-c
      env:
        - config=ios
    - os: osx
      osx_image: xcode9.1
      language: objective-c
      env:
        - config=ios
    - os: osx
      osx_image: xcode9
      language: objective-c
      env:
        - config=ios
    - os: osx
      osx_image: xcode8.3
      language: objective-c
      env:
        - config=ios
    - os: osx
      osx_image: xcode8
      language: objective-c
      env:
        - config=ios
    - os: osx
      osx_image: xcode7.3
      language: objective-c
      env:
        - config=ios

    # AmigaOS
    - os: linux
      dist: trusty
      env:
        - config=amigaos

    # Nintendo 3DS
    - os: linux
      dist: bionic
      env:
        - config=nintendo_3ds

    # Nintendo DS
    - os: linux
      dist: bionic
      env:
        - config=nintendo_ds

    # Nintendo Wii
    - os: linux
      dist: bionic
      env:
        - config=wii

services: docker

before_install:
<<<<<<< HEAD
  - if [ "$TRAVIS_OS_NAME" = "linux" -a -z "$config" ]; then
            case "$TRAVIS_CPU_ARCH" in
                    amd64 | s390x)
                            pkgs="gobjc-multilib";
                            ;;
                    *)
                            pkgs="gobjc";
                            ;;
            esac;

            if grep precise /etc/lsb-release >/dev/null; then
                    pkgs="$pkgs ipx";
            fi;

            if ! sudo apt-get -qq install -y $pkgs >/tmp/apt_log 2>&1; then
                    cat /tmp/apt_log;
                    exit 1;
            fi;

            if grep precise /etc/lsb-release >/dev/null; then
                    sudo ipx_internal_net add 1234 123456;
            fi;
    fi

  - if [ "$config" = "nintendo_3ds" -o "$config" = "nintendo_ds" ]; then
            docker pull devkitpro/devkitarm;
    fi

  - if [ "$config" = "wii" ]; then
            docker pull devkitpro/devkitppc;
    fi

  - if [ "$config" = "amigaos" ]; then
            wget -q https://franke.ms/download/amiga-gcc.tgz;
            tar -C / -xzf amiga-gcc.tgz;
    fi

script:
  - build() {
            if ! git clean -fxd >/tmp/clean_log 2>&1; then
                    cat /tmp/clean_log;
                    exit 1;
            fi;
            ./autogen.sh || exit 1;
            .travis/build.sh "$@" || exit 1;
    }

  - if [ "$TRAVIS_OS_NAME" = "linux" -a -z "$config" ]; then
            build_32_64() {
                    build OBJC="$CC" $@;

                    case "$TRAVIS_CPU_ARCH" in
                            amd64)
                                    build OBJC="$CC -m32"
                                          --host=i686-pc-linux-gnu $@;
                                    ;;
                            s390x)
                                    build OBJC="$CC -m31"
                                          --host=s390-pc-linux-gnu $@;
                                    ;;
                    esac
            };

            build_32_64;
            build_32_64 --enable-seluid24;
            build_32_64 --disable-compiler-tls;

            true The following are not CPU-dependent, so only run them on amd64;
            if [ "$TRAVIS_CPU_ARCH" = "amd64" ]; then
                    build_32_64 --disable-threads;
                    build_32_64 --disable-threads --disable-sockets;
                    build_32_64 --disable-threads --disable-files;
                    build_32_64 --disable-threads --disable-sockets
                                --disable-files;
                    build_32_64 --disable-sockets;
                    build_32_64 --disable-sockets --disable-files;
                    build_32_64 --disable-files;
                    build_32_64 --disable-shared;
                    build_32_64 --disable-shared --enable-seluid24;
                    build_32_64 --disable-compiler-tls --disable-threads;
            fi;
    fi

  - if [ "$TRAVIS_OS_NAME" = "osx" -a -z "$config" ]; then
            build_mac_32_64() {
                    build $@;
                    if [ -z "$no32bit" ]; then
                            build OBJC="clang -m32" --host=i386-apple-darwin $@;
                    fi;
            };

            if xcodebuild -version | grep 'Xcode 6' >/dev/null; then
                    export CPPFLAGS="-D_Nullable=__nullable
                                     -D_Nonnull=__nonnull
                                     -D_Null_unspecified=__null_unspecified";
            fi;

            build_mac_32_64;
            build_mac_32_64 --disable-threads;
            build_mac_32_64 --disable-threads --disable-sockets;
            build_mac_32_64 --disable-threads --disable-files;
            build_mac_32_64 --disable-threads --disable-sockets --disable-files;
            build_mac_32_64 --disable-sockets;
            build_mac_32_64 --disable-sockets --disable-files;
            build_mac_32_64 --disable-files;
            build_mac_32_64 --disable-shared;
    fi

  - if [ "$config" = "ios" ]; then
            if xcodebuild -version | grep 'Xcode 6' >/dev/null; then
                    export CPPFLAGS="-D_Nullable=__nullable
                                     -D_Nonnull=__nonnull
                                     -D_Null_unspecified=__null_unspecified";
            fi;

            export IPHONEOS_DEPLOYMENT_TARGET="9.0";
            clang="clang -isysroot $(xcrun --sdk iphoneos --show-sdk-path)";
            export OBJC="$clang -arch armv7 -arch arm64";
            export OBJCPP="$clang -arch armv7 -E";
            build --host=arm-apple-darwin --enable-static;

            sysroot="$(xcrun --sdk iphonesimulator --show-sdk-path)";
            clang="clang -isysroot $sysroot";
            export OBJC="$clang -arch i386 -arch x86_64";
            export OBJCPP="$clang -arch i386 -E";
            build WRAPPER=true --host=i386-apple-darwin --enable-static;
    fi

  - if [ "$config" = "amigaos" ]; then
            export PATH="/opt/amiga/bin:$PATH";

            build --host=m68k-amigaos;
            build --host=m68k-amigaos --disable-amiga-lib;
            build --host=m68k-amigaos --enable-static;
    fi

  - if [ "$config" = "nintendo_3ds" ]; then
            ./autogen.sh;
            docker run -e DEVKITPRO=/opt/devkitpro
                    -e PATH="/opt/devkitpro/devkitARM/bin:$PATH"
                    -v $TRAVIS_BUILD_DIR:/objfw devkitpro/devkitarm
                    /objfw/.travis/build.sh --host=arm-none-eabi --with-3ds;
    fi

  - if [ "$config" = "nintendo_ds" ]; then
            ./autogen.sh;
            docker run -e DEVKITPRO=/opt/devkitpro
                    -e PATH="/opt/devkitpro/devkitARM/bin:$PATH"
                    -v $TRAVIS_BUILD_DIR:/objfw devkitpro/devkitarm
                    /objfw/.travis/build.sh --host=arm-none-eabi --with-nds;
    fi

  - if [ "$config" = "wii" ]; then
            ./autogen.sh;
            docker run -e DEVKITPRO=/opt/devkitpro
                    -e PATH="/opt/devkitpro/devkitPPC/bin:$PATH"
                    -v $TRAVIS_BUILD_DIR:/objfw devkitpro/devkitppc
                    /objfw/.travis/build.sh ac_cv_prog_wiiload=
                    --host=powerpc-eabi --with-wii;
    fi
=======
  - .travis/before_install.sh

script:
  - .travis/script.sh
>>>>>>> 8041d1bb
<|MERGE_RESOLUTION|>--- conflicted
+++ resolved
@@ -241,170 +241,7 @@
 services: docker
 
 before_install:
-<<<<<<< HEAD
-  - if [ "$TRAVIS_OS_NAME" = "linux" -a -z "$config" ]; then
-            case "$TRAVIS_CPU_ARCH" in
-                    amd64 | s390x)
-                            pkgs="gobjc-multilib";
-                            ;;
-                    *)
-                            pkgs="gobjc";
-                            ;;
-            esac;
-
-            if grep precise /etc/lsb-release >/dev/null; then
-                    pkgs="$pkgs ipx";
-            fi;
-
-            if ! sudo apt-get -qq install -y $pkgs >/tmp/apt_log 2>&1; then
-                    cat /tmp/apt_log;
-                    exit 1;
-            fi;
-
-            if grep precise /etc/lsb-release >/dev/null; then
-                    sudo ipx_internal_net add 1234 123456;
-            fi;
-    fi
-
-  - if [ "$config" = "nintendo_3ds" -o "$config" = "nintendo_ds" ]; then
-            docker pull devkitpro/devkitarm;
-    fi
-
-  - if [ "$config" = "wii" ]; then
-            docker pull devkitpro/devkitppc;
-    fi
-
-  - if [ "$config" = "amigaos" ]; then
-            wget -q https://franke.ms/download/amiga-gcc.tgz;
-            tar -C / -xzf amiga-gcc.tgz;
-    fi
+  - .travis/before_install.sh
 
 script:
-  - build() {
-            if ! git clean -fxd >/tmp/clean_log 2>&1; then
-                    cat /tmp/clean_log;
-                    exit 1;
-            fi;
-            ./autogen.sh || exit 1;
-            .travis/build.sh "$@" || exit 1;
-    }
-
-  - if [ "$TRAVIS_OS_NAME" = "linux" -a -z "$config" ]; then
-            build_32_64() {
-                    build OBJC="$CC" $@;
-
-                    case "$TRAVIS_CPU_ARCH" in
-                            amd64)
-                                    build OBJC="$CC -m32"
-                                          --host=i686-pc-linux-gnu $@;
-                                    ;;
-                            s390x)
-                                    build OBJC="$CC -m31"
-                                          --host=s390-pc-linux-gnu $@;
-                                    ;;
-                    esac
-            };
-
-            build_32_64;
-            build_32_64 --enable-seluid24;
-            build_32_64 --disable-compiler-tls;
-
-            true The following are not CPU-dependent, so only run them on amd64;
-            if [ "$TRAVIS_CPU_ARCH" = "amd64" ]; then
-                    build_32_64 --disable-threads;
-                    build_32_64 --disable-threads --disable-sockets;
-                    build_32_64 --disable-threads --disable-files;
-                    build_32_64 --disable-threads --disable-sockets
-                                --disable-files;
-                    build_32_64 --disable-sockets;
-                    build_32_64 --disable-sockets --disable-files;
-                    build_32_64 --disable-files;
-                    build_32_64 --disable-shared;
-                    build_32_64 --disable-shared --enable-seluid24;
-                    build_32_64 --disable-compiler-tls --disable-threads;
-            fi;
-    fi
-
-  - if [ "$TRAVIS_OS_NAME" = "osx" -a -z "$config" ]; then
-            build_mac_32_64() {
-                    build $@;
-                    if [ -z "$no32bit" ]; then
-                            build OBJC="clang -m32" --host=i386-apple-darwin $@;
-                    fi;
-            };
-
-            if xcodebuild -version | grep 'Xcode 6' >/dev/null; then
-                    export CPPFLAGS="-D_Nullable=__nullable
-                                     -D_Nonnull=__nonnull
-                                     -D_Null_unspecified=__null_unspecified";
-            fi;
-
-            build_mac_32_64;
-            build_mac_32_64 --disable-threads;
-            build_mac_32_64 --disable-threads --disable-sockets;
-            build_mac_32_64 --disable-threads --disable-files;
-            build_mac_32_64 --disable-threads --disable-sockets --disable-files;
-            build_mac_32_64 --disable-sockets;
-            build_mac_32_64 --disable-sockets --disable-files;
-            build_mac_32_64 --disable-files;
-            build_mac_32_64 --disable-shared;
-    fi
-
-  - if [ "$config" = "ios" ]; then
-            if xcodebuild -version | grep 'Xcode 6' >/dev/null; then
-                    export CPPFLAGS="-D_Nullable=__nullable
-                                     -D_Nonnull=__nonnull
-                                     -D_Null_unspecified=__null_unspecified";
-            fi;
-
-            export IPHONEOS_DEPLOYMENT_TARGET="9.0";
-            clang="clang -isysroot $(xcrun --sdk iphoneos --show-sdk-path)";
-            export OBJC="$clang -arch armv7 -arch arm64";
-            export OBJCPP="$clang -arch armv7 -E";
-            build --host=arm-apple-darwin --enable-static;
-
-            sysroot="$(xcrun --sdk iphonesimulator --show-sdk-path)";
-            clang="clang -isysroot $sysroot";
-            export OBJC="$clang -arch i386 -arch x86_64";
-            export OBJCPP="$clang -arch i386 -E";
-            build WRAPPER=true --host=i386-apple-darwin --enable-static;
-    fi
-
-  - if [ "$config" = "amigaos" ]; then
-            export PATH="/opt/amiga/bin:$PATH";
-
-            build --host=m68k-amigaos;
-            build --host=m68k-amigaos --disable-amiga-lib;
-            build --host=m68k-amigaos --enable-static;
-    fi
-
-  - if [ "$config" = "nintendo_3ds" ]; then
-            ./autogen.sh;
-            docker run -e DEVKITPRO=/opt/devkitpro
-                    -e PATH="/opt/devkitpro/devkitARM/bin:$PATH"
-                    -v $TRAVIS_BUILD_DIR:/objfw devkitpro/devkitarm
-                    /objfw/.travis/build.sh --host=arm-none-eabi --with-3ds;
-    fi
-
-  - if [ "$config" = "nintendo_ds" ]; then
-            ./autogen.sh;
-            docker run -e DEVKITPRO=/opt/devkitpro
-                    -e PATH="/opt/devkitpro/devkitARM/bin:$PATH"
-                    -v $TRAVIS_BUILD_DIR:/objfw devkitpro/devkitarm
-                    /objfw/.travis/build.sh --host=arm-none-eabi --with-nds;
-    fi
-
-  - if [ "$config" = "wii" ]; then
-            ./autogen.sh;
-            docker run -e DEVKITPRO=/opt/devkitpro
-                    -e PATH="/opt/devkitpro/devkitPPC/bin:$PATH"
-                    -v $TRAVIS_BUILD_DIR:/objfw devkitpro/devkitppc
-                    /objfw/.travis/build.sh ac_cv_prog_wiiload=
-                    --host=powerpc-eabi --with-wii;
-    fi
-=======
-  - .travis/before_install.sh
-
-script:
-  - .travis/script.sh
->>>>>>> 8041d1bb
+  - .travis/script.sh