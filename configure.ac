--- conflicted
+++ resolved
@@ -76,34 +76,8 @@
 		AC_SUBST(LIBBASES_M, libbases.m)
 		;;
 	*-morphos*)
-<<<<<<< HEAD
-		AS_IF([test x"$with_ixemul" != x"yes"], [
-			AS_IF([test x"$OBJCFLAGS" = x""], [
-				OBJCFLAGS="-O2 -g"
-			])
-			OBJCFLAGS="$OBJCFLAGS -noixemul"
-			OBJFW_OBJCFLAGS="$OBJFW_OBJCFLAGS -noixemul"
-			LDFLAGS="$LDFLAGS -noixemul"
-			enable_files="yes"	# Required for reading ENV:
-			supports_amiga_lib="yes"
-			check_pedantic="no"	# Breaks generated inlines
-
-			AS_IF([test x"$enable_amiga_lib" != x"no"], [
-				AC_SUBST(OBJFW_AMIGA_LIB, objfw.library)
-				AC_SUBST(OBJFWRT_AMIGA_LIB, objfwrt.library)
-				AC_SUBST(CVINCLUDE_INLINE_H, inline.h)
-				t="-mresident32 -ffreestanding -noixemul"
-				AC_SUBST(AMIGA_LIB_CFLAGS, $t)
-				t="-mresident32 -nostartfiles -nodefaultlibs"
-				t="$t -noixemul -lc"
-				AC_SUBST(AMIGA_LIB_LDFLAGS, $t)
-			])
-
-			AC_SUBST(LIBBASES_M, libbases.m)
-=======
 		AS_IF([test x"$OBJCFLAGS" = x""], [
 			OBJCFLAGS="-O2 -g"
->>>>>>> f1d7b651
 		])
 		OBJCFLAGS="$OBJCFLAGS -noixemul"
 		OBJFW_OBJCFLAGS="$OBJFW_OBJCFLAGS -noixemul"
@@ -115,6 +89,7 @@
 		check_pedantic="no"	# Breaks generated inlines
 
 		AS_IF([test x"$enable_amiga_lib" != x"no"], [
+			AC_SUBST(OBJFW_AMIGA_LIB, objfw.library)
 			AC_SUBST(OBJFWRT_AMIGA_LIB, objfwrt.library)
 			AC_SUBST(CVINCLUDE_INLINE_H, inline.h)
 			t="-mresident32 -ffreestanding -noixemul"
@@ -1012,26 +987,14 @@
 	ENCODINGS_SRCS="dummy.m"
 ])
 AC_SUBST(ENCODINGS_SRCS)
-<<<<<<< HEAD
-AS_IF([test x"$ENCODINGS_SRCS" != x""], [
-	AC_SUBST(ENCODINGS, "encodings")
-
-	AS_IF([test x"$enable_shared" != x"no"], [
-		AC_SUBST(ENCODINGS_LIB_A, "encodings.lib.a")
-	])
-	AS_IF([test x"$enable_static" = x"yes"], [
-		AC_SUBST(ENCODINGS_A, "encodings.a")
-	])
-	AS_IF([test x"$enable_amiga_lib" != x"no"], [
-		AC_SUBST(ENCODINGS_AMIGALIB_A, "encodings.amigalib.a")
-	])
-=======
 AS_IF([test x"$enable_shared" != x"no"], [
 	AC_SUBST(ENCODINGS_LIB_A, "encodings.lib.a")
 ])
+AS_IF([test x"$enable_amiga_lib" != x"no"], [
+	AC_SUBST(ENCODINGS_AMIGALIB_A, "encodings.amigalib.a")
+])
 AS_IF([test x"$enable_static" = x"yes" -o x"$enable_shared" = x"no"], [
 	AC_SUBST(ENCODINGS_A, "encodings.a")
->>>>>>> f1d7b651
 ])
 
 AC_CHECK_FUNCS(arc4random arc4random_buf getrandom random, break)
