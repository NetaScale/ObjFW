<<<<<<< HEAD
AC_INIT(ObjFW, 1.0, js@heap.zone)
=======
AC_INIT(ObjFW, 1.1-dev, js@heap.zone)
>>>>>>> 8c74ccbf
AC_CONFIG_SRCDIR(src)
AC_CONFIG_AUX_DIR(build-aux)
AC_CONFIG_MACRO_DIR(build-aux/m4)

AC_DEFINE(OBJFW_VERSION_MAJOR, 1, [The major version of ObjFW])
<<<<<<< HEAD
AC_DEFINE(OBJFW_VERSION_MINOR, 0, [The minor version of ObjFW])
dnl This may only be set to 0.91 once 0.91 is released
AC_SUBST(BUNDLE_VERSION, 1.0.0)
AC_SUBST(BUNDLE_SHORT_VERSION, 1.0)
=======
AC_DEFINE(OBJFW_VERSION_MINOR, 1, [The minor version of ObjFW])
dnl This may only be set to 0.91 once 0.91 is released
AC_SUBST(BUNDLE_VERSION, 1.1.0)
AC_SUBST(BUNDLE_SHORT_VERSION, 1.1)
>>>>>>> 8c74ccbf

for i in configure.ac build-aux/m4/*; do
	AS_IF([test $i -nt configure], [
		AC_MSG_ERROR([$i is newer than configure! Run ./autogen.sh!])
	])
done

BUILDSYS_INIT

AC_CANONICAL_HOST

AC_ARG_WITH(ixemul,
	AS_HELP_STRING([--with-ixemul], [build with ixemul]))

dnl Used to disable checking for -pedantic on some platforms where it's broken
check_pedantic="yes"

case "$host" in
	arm-*-riscos*)
		AS_IF([test x"$OBJCFLAGS" = x""], [
			OBJCFLAGS="-O2 -g"
		])
		flags="-mfloat-abi=softfp -mfpu=vfp -mlibscl"
		ASFLAGS="$ASFLAGS -mfloat-abi=softfp -mfpu=vfp"
		OBJCFLAGS="$OBJCFLAGS $flags"
		OBJFW_OBJCFLAGS="$OBJFW_OBJCFLAGS $flags"
		LDFLAGS="$LDFLAGS $flags"

		enable_shared="no"
		enable_threads="no"
		enable_sockets="no"
		enable_files="no"
		ac_cv_snprintf_useful_ret="yes"
		;;
	m68k-*-amigaos*)
		AS_IF([test x"$OBJCFLAGS" = x""], [
			OBJCFLAGS="-O0"
		])
		OBJCFLAGS="$OBJCFLAGS -noixemul"
		OBJFW_OBJCFLAGS="$OBJFW_OBJCFLAGS -noixemul"
		CPPFLAGS="$CPPFLAGS -D__NO_NET_API"
		LDFLAGS="$LDFLAGS -noixemul"

		enable_files="yes"	# Required for reading ENV:
		enable_shared="no"
		supports_amiga_lib="yes"
		ac_cv_snprintf_useful_ret="yes"

		AS_IF([test x"$enable_amiga_lib" != x"no"], [
			AC_SUBST(OBJFWRT_AMIGA_LIB, objfwrt68k.library)
			AC_SUBST(SFDC_TARGET, m68k-amigaos)
			AC_SUBST(SFD_FILE, amigaos3.sfd)
			AC_SUBST(SFDC_INLINE_H, inline.h)
			dnl For 68000, GCC emits calls to helper functions that
			dnl do not work properly in a library.
			AC_SUBST(AMIGA_LIB_CFLAGS,
				"-mcpu=68020 -fbaserel -ffreestanding")
			AC_SUBST(AMIGA_LIB_LDFLAGS,
				"-mcpu=68020 -fbaserel -resident -nostartfiles")
		])

		AC_SUBST(LIBBASES_M, libbases.m)
		;;
	powerpc-*-amigaos*)
		CPPFLAGS="$CPPFLAGS -D__USE_INLINE__"

		enable_files="yes"	# Required for reading ENV:
		enable_shared="no"

		AC_SUBST(LIBBASES_M, libbases.m)
		;;
	*-morphos*)
		AS_IF([test x"$with_ixemul" != x"yes"], [
			AS_IF([test x"$OBJCFLAGS" = x""], [
				OBJCFLAGS="-O2 -g"
			])
			OBJCFLAGS="$OBJCFLAGS -noixemul"
			OBJFW_OBJCFLAGS="$OBJFW_OBJCFLAGS -noixemul"
			LDFLAGS="$LDFLAGS -noixemul"
			enable_files="yes"	# Required for reading ENV:
			supports_amiga_lib="yes"
			check_pedantic="no"	# Breaks generated inlines

			AS_IF([test x"$enable_amiga_lib" != x"no"], [
				AC_SUBST(OBJFWRT_AMIGA_LIB, objfwrt.library)
				AC_SUBST(CVINCLUDE_INLINE_H, inline.h)
				t="-mresident32 -ffreestanding"
				AC_SUBST(AMIGA_LIB_CFLAGS, $t)
				t="-mresident32 -nostartfiles -nodefaultlibs"
				t="$t -lc"
				AC_SUBST(AMIGA_LIB_LDFLAGS, $t)
			])

			AC_SUBST(LIBBASES_M, libbases.m)
		])

		enable_shared="no"
		enable_threads="no"
		;;
	*-msdosdjgpp*)
		enable_shared="no"
		enable_threads="no"
		enable_sockets="no"
		;;
	*-*-mingw*)
		LDFLAGS="$LDFLAGS -Wl,--allow-multiple-definition"
		LIBS="$LIBS -lversion"

		AC_SUBST(USE_SRCS_WINDOWS, '${SRCS_WINDOWS}')
		;;
	*-psp-*)
		AS_IF([test x"$DEVKITPSP" = x""], [
			AC_MSG_ERROR(
				[DEVKITPSP is not set! Please set DEVKITPSP.])
		])

		AS_IF([test x"$OBJCFLAGS" = x""], [
			OBJCFLAGS="-O2"
		])
		OBJCFLAGS="$OBJCFLAGS -G0"
		OBJFW_OBJCFLAGS="$OBJFW_OBJCFLAGS -G0"
		CPPFLAGS="$CPPFLAGS -I$DEVKITPSP/psp/sdk/include"
		LDFLAGS="$LDFLAGS -G0"
		LIBS="$LIBS -L$DEVKITPSP/psp/sdk/lib -lpspdebug -lpspdisplay"
		LIBS="$LIBS -lpspge -lpspctrl -lpspsdk -lc -lpspnet"
		LIBS="$LIBS -lpspnet_inet -lpspnet_apctl -lpspnet_resolver"
		LIBS="$LIBS -lpsputility -lpspuser -lpspkernel -lgcc -lpsplibc"
		enable_shared="no"
		enable_threads="no"	# TODO
		enable_sockets="no"	# TODO
		check_pedantic="no"

		AC_SUBST(MAP_LDFLAGS, ['-Wl,-Map,$@.map'])
		;;
esac

AS_IF([test x"$host_os" = x"msdosdjgpp" -a x"$build_os" = x"msdosdjgpp"], [
	dnl Hack to make configure find these on DOS.
	: ${AR:=ar.exe}
	: ${GREP:=grep.exe}
	: ${RANLIB:=ranlib.exe}
])

AC_LANG([Objective C])
AC_PROG_OBJC([clang egcc gcc])
AC_PROG_OBJCPP
AC_PROG_LN_S
AC_PROG_INSTALL
AC_PROG_EGREP

BUILDSYS_CHECK_IOS

AC_ARG_WITH(wii,
	AS_HELP_STRING([--with-wii], [build for Wii]))
AS_IF([test x"$with_wii" = x"yes"], [
	AS_IF([test x"$DEVKITPRO" = x""], [
		AC_MSG_ERROR([DEVKITPRO is not set! Please set DEVKITPRO.])
	])

	flags="-mrvl -mcpu=750 -meabi -mhard-float"
	OBJCFLAGS="$OBJCFLAGS $flags"
	OBJFW_OBJCFLAGS="$OBJFW_OBJCFLAGS $flags"
	CPPFLAGS="$CPPFLAGS -DGEKKO -I$DEVKITPRO/libogc/include"
	LDFLAGS="$LDFLAGS -mrvl -mcpu=750 -meabi -mhard-float"
	LIBS="$LIBS -L$DEVKITPRO/libogc/lib/wii -lfat -logc"
	TESTS_LIBS="$TESTS_LIBS -lwiiuse -lbte"
	enable_shared="no"
	enable_threads="no"	# TODO

	AC_DEFINE(OF_WII, 1, [Whether we are compiling for Wii])
	OBJFW_CPPFLAGS="$OBJFW_CPPFLAGS -DGEKKO -I\$DEVKITPRO/libogc/include"
	AC_SUBST(MAP_LDFLAGS, ['-Wl,-Map,$@.map'])
])

AC_ARG_WITH(nds,
	AS_HELP_STRING([--with-nds], [build for Nintendo DS]))
AS_IF([test x"$with_nds" = x"yes"], [
	AS_IF([test x"$DEVKITPRO" = x""], [
		AC_MSG_ERROR([DEVKITPRO is not set! Please set DEVKITPRO.])
	])

	flags="-march=armv5te -mtune=arm946e-s -mthumb -mthumb-interwork"
	OBJCFLAGS="$OBJCFLAGS $flags"
	OBJFW_OBJCFLAGS="$OBJFW_OBJCFLAGS $flags"
	CPPFLAGS="$CPPFLAGS -DARM9 -I$DEVKITPRO/libnds/include"
	ASFLAGS="$ASFLAGS -march=armv5te"
	LDFLAGS="$LDFLAGS -specs=ds_arm9.specs"
	LIBS="$LIBS -L$DEVKITPRO/libnds/lib -lfilesystem -lfat -lnds9"
	enable_shared="no"
	enable_threads="no"	# TODO
	enable_sockets="no"	# TODO
	check_pedantic="no"

	AC_DEFINE(OF_NINTENDO_DS, 1, [Whether we are compiling for Nintendo DS])
	OBJFW_CPPFLAGS="$OBJFW_CPPFLAGS -DARM9 -I\$DEVKITPRO/libnds/include"
	AC_SUBST(MAP_LDFLAGS, ['-Wl,-Map,$@.map'])
])

AC_ARG_WITH(3ds,
	AS_HELP_STRING([--with-3ds], [build for Nintendo 3DS]))
AS_IF([test x"$with_3ds" = x"yes"], [
	AS_IF([test x"$DEVKITPRO" = x""], [
		AC_MSG_ERROR([DEVKITPRO is not set! Please set DEVKITPRO.])
	])

	flags="-march=armv6k -mtune=mpcore -mfloat-abi=hard -mtp=soft"
	flags="$flags -mword-relocations"
	OBJCFLAGS="$OBJCFLAGS $flags"
	OBJFW_OBJCFLAGS="$OBJFW_OBJCFLAGS $flags"
	CPPFLAGS="$CPPFLAGS -DARM11 -I$DEVKITPRO/libctru/include"
	ASFLAGS="$ASFLAGS -march=armv6k"
	LDFLAGS="$LDFLAGS -specs=3dsx.specs -march=armv6k -mtune=mpcore"
	LDFLAGS="$LDFLAGS -mfloat-abi=hard -mtp=soft -mword-relocations"
	LIBS="$LIBS -L$DEVKITPRO/libctru/lib -lctru"
	enable_shared="no"
	enable_threads="no"	# TODO
	check_pedantic="no"

	AC_DEFINE(OF_NINTENDO_3DS, 1,
		[Whether we are compiling for Nintendo 3DS])
	OBJFW_CPPFLAGS="$OBJFW_CPPFLAGS -DARM11 -I\$DEVKITPRO/libctru/include"
	AC_SUBST(MAP_LDFLAGS, ['-Wl,-Map,$@.map'])
])

CPP="$OBJCPP"
CPPFLAGS="$CPPFLAGS $OBJCPPFLAGS -DOF_COMPILING_OBJFW"
flags="-fexceptions -fobjc-exceptions -funwind-tables"
flags="$flags -fconstant-string-class=OFConstantString"
OBJCFLAGS="$OBJCFLAGS -Wall $flags"
OBJFW_OBJCFLAGS="$OBJFW_OBJCFLAGS $flags"
dnl amiga-gcc requires -fexceptions in LDFLAGS in order to link in the glue code
dnl for registering the frames.
LDFLAGS="$LDFLAGS -fexceptions"

case "$OBJC" in
	*clang*)
		case "$host" in
			dnl Clang generates MIPS assembly not accepted by GNU
			dnl as, however, Clang's integrated assembler doesn't
			dnl accept everything used in ObjFW's assembly files.
			dnl Therefore, use the integrated assembler for ObjC
			dnl files, but not for assembly files.
			mips*-*-*)
				flag="-integrated-as"
				OBJCFLAGS="$OBJCFLAGS $flag"
				OBJFW_OBJCFLAGS="$OBJFW_OBJCFLAGS $flag"
				;;
			dnl Clang's assembler on Windows is not complete yet
			dnl and cannot compile all .S files.
			*-*-mingw*)
				ASFLAGS="$ASFLAGS -no-integrated-as"
				;;
			dnl Clang generates assembly output on SPARC64 that
			dnl OpenBSD's assembler does not accept.
			sparc64-*-*openbsd*)
				flag="-integrated-as"
				OBJCFLAGS="$OBJCFLAGS $flag"
				OBJFW_OBJCFLAGS="$OBJFW_OBJCFLAGS $flag"
				;;
		esac
		;;
esac

AX_CHECK_COMPILER_FLAGS(-std=gnu11, [
	OBJCFLAGS="$OBJCFLAGS -std=gnu11"
], [
	AX_CHECK_COMPILER_FLAGS(-std=gnu1x, [
		OBJCFLAGS="$OBJCFLAGS -std=gnu1x"
	], [
		AX_CHECK_COMPILER_FLAGS(-std=gnu99,
			[OBJCFLAGS="$OBJCFLAGS -std=gnu99"])
	])
])

case "$build_os" in
	morphos*)
		# MorphOS 3.10 has a buggy ixemul that does not work with -pipe.
		;;
	*)
		AX_CHECK_COMPILER_FLAGS(-pipe, [OBJCFLAGS="$OBJCFLAGS -pipe"])
		;;
esac
AX_CHECK_COMPILER_FLAGS(-fno-common, [OBJCFLAGS="$OBJCFLAGS -fno-common"])
AX_CHECK_COMPILER_FLAGS(-Xclang -fno-constant-cfstrings, [
	flag="-Xclang -fno-constant-cfstrings"
	OBJCFLAGS="$OBJCFLAGS $flag"
	OBJFW_OBJCFLAGS="$OBJFW_OBJCFLAGS $flag"
])
AX_CHECK_COMPILER_FLAGS([-Wsign-compare -Werror],
	[OBJCFLAGS="$OBJCFLAGS -Wsign-compare"])
AS_IF([test x"$with_nds" != x"yes"], [
	AX_CHECK_COMPILER_FLAGS([-Wshadow -Werror],
		[OBJCFLAGS="$OBJCFLAGS -Wshadow"])
])
AX_CHECK_COMPILER_FLAGS([-Wshorten-64-to-32 -Werror],
	[OBJCFLAGS="$OBJCFLAGS -Wshorten-64-to-32"])
AX_CHECK_COMPILER_FLAGS([-Wundeclared-selector -Werror],
	[OBJCFLAGS="$OBJCFLAGS -Wundeclared-selector"])
AX_CHECK_COMPILER_FLAGS([-Wsemicolon-before-method-body -Werror],
	[OBJCFLAGS="$OBJCFLAGS -Wsemicolon-before-method-body"])
AX_CHECK_COMPILER_FLAGS([-Wobjc-missing-property-synthesis -Werror],
	[OBJCFLAGS="$OBJCFLAGS -Wobjc-missing-property-synthesis"])
AX_CHECK_COMPILER_FLAGS([-Wmissing-method-return-type -Werror],
	[OBJCFLAGS="$OBJCFLAGS -Wmissing-method-return-type"])

case "$host" in
	m68k-*-amigaos*)
		dnl The inline headers generate code that triggers
		dnl -Wpointer-sign.
		OBJCFLAGS="$OBJCFLAGS -Wno-pointer-sign"
		;;
esac

AC_MSG_CHECKING(whether Objective C compiler supports properties)
AC_TRY_COMPILE([
	#ifdef __has_attribute
	# if __has_attribute(objc_root_class)
	__attribute__((__objc_root_class__))
	# endif
	#endif
	@interface Foo
	{
		id bar;
	}

	@property (nonatomic, retain) id bar;
	@end
], [
	Foo *foo = (id)0;
	[foo setBar: (id)0];
	foo = [foo bar];
], [
	AC_MSG_RESULT(yes)
], [
	AC_MSG_RESULT(no)
	AC_MSG_ERROR(Compiler does not support properties!)
])

AC_CHECK_TOOL(AR, ar)
AC_PROG_RANLIB

AC_ARG_ENABLE(shared,
	AS_HELP_STRING([--disable-shared], [do not build shared library]))
AS_IF([test x"$enable_shared" != x"no"], [
	BUILDSYS_SHARED_LIB
	AC_SUBST(OBJFW_SHARED_LIB, "${LIB_PREFIX}objfw${LIB_SUFFIX}")
	AC_SUBST(EXCEPTIONS_LIB_A, "exceptions.lib.a")
	AC_SUBST(EXCEPTIONS_EXCEPTIONS_LIB_A, "exceptions/exceptions.lib.a")
	AC_SUBST(FORWARDING_LIB_A, "forwarding.lib.a")
	AC_SUBST(FORWARDING_FORWARDING_LIB_A, "forwarding/forwarding.lib.a")
	AC_SUBST(LOOKUP_ASM_LIB_A, "lookup-asm.lib.a")
	AC_SUBST(LOOKUP_ASM_LOOKUP_ASM_LIB_A, "lookup-asm/lookup-asm.lib.a")

	BUILDSYS_FRAMEWORK([
		AC_SUBST(OBJFW_FRAMEWORK, "ObjFW.framework")
		build_framework="yes"
	])
], [
	AC_DEFINE(OF_NO_SHARED, 1, [Whether no shared library was built])
	AC_SUBST(LIBOBJFW_DEP, "../src/libobjfw.a")
	AC_SUBST(LIBOBJFW_DEP_LVL2, "../../src/libobjfw.a")
])

AS_IF([test x"$build_framework" = x"yes"], [
	TESTS_LIBS="-framework ObjFW \${RUNTIME_FRAMEWORK_LIBS} $TESTS_LIBS"
	TESTS_LIBS="-F../src -F../src/runtime $TESTS_LIBS"
], [
	TESTS_LIBS="\${RUNTIME_LIBS} $TESTS_LIBS"
	TESTS_LIBS="-L../src/runtime -L../src/runtime/linklib $TESTS_LIBS"
	TESTS_LIBS="-L../src -lobjfw $TESTS_LIBS"
])

AC_ARG_ENABLE(amiga-lib,
	AS_HELP_STRING([--disable-amiga-lib], [do not build Amiga library]))
AS_IF([test x"$supports_amiga_lib" != x"yes"], [enable_amiga_lib="no"])

AS_IF([test x"$enable_shared" = x"no" -a x"$enable_amiga_lib" = x"no"], [
	enable_static="yes"
])

AC_ARG_ENABLE(static, AS_HELP_STRING([--enable-static], [build static library]))
AS_IF([test x"$enable_static" = x"yes" -o x"$enable_amiga_lib" != x"no"], [
	AC_SUBST(OBJFW_STATIC_LIB, "libobjfw.a")
	AC_SUBST(EXCEPTIONS_A, "exceptions.a")
	AC_SUBST(EXCEPTIONS_EXCEPTIONS_A, "exceptions/exceptions.a")
	AC_SUBST(FORWARDING_A, "forwarding.a")
	AC_SUBST(FORWARDING_FORWARDING_A, "forwarding/forwarding.a")
	AC_SUBST(LOOKUP_ASM_A, "lookup-asm.a")
	AC_SUBST(LOOKUP_ASM_LOOKUP_ASM_A, "lookup-asm/lookup-asm.a")
])

AC_DEFINE_UNQUOTED(PLUGIN_SUFFIX, "$PLUGIN_SUFFIX", [Suffix for plugins])
AS_IF([test x"$enable_files" != x"no" -a x"$PLUGIN_SUFFIX" != x""], [
	AC_SUBST(USE_SRCS_PLUGINS, '${SRCS_PLUGINS}')
	AC_SUBST(TESTPLUGIN, "plugin")
	AC_DEFINE(OF_HAVE_PLUGINS, 1, [Whether we have plugin support])

	AS_IF([test x"$build_framework" = x"yes"], [
		TESTPLUGIN_LIBS="-F../../src -F../../src/runtime"
		TESTPLUGIN_LIBS="$TESTPLUGIN_LIBS -framework ObjFW"
		TESTPLUGIN_LIBS="$TESTPLUGIN_LIBS \${RUNTIME_FRAMEWORK_LIBS}"
	], [
		TESTPLUGIN_LIBS="-L../../src -L../../src/runtime"
		TESTPLUGIN_LIBS="$TESTPLUGIN_LIBS -lobjfw \${RUNTIME_LIBS}"
	])
	AC_SUBST(TESTPLUGIN_LIBS)
])

AC_MSG_CHECKING(whether we need -D_GNU_SOURCE)
AC_EGREP_CPP(egrep_cpp_yes, [
	#include <stdlib.h>

	#if defined(__GLIBC__) || defined(__MINGW32__) || \
	    defined(__NEWLIB__) || defined(__MORPHOS__)
	egrep_cpp_yes
	#endif
], [
	CPPFLAGS="-D_GNU_SOURCE $CPPFLAGS"
	AC_MSG_RESULT(yes)
], [
	AC_MSG_RESULT(no)
])

case "$host_os" in
	solaris*)
		CPPFLAGS="-D__EXTENSIONS__ -D_POSIX_PTHREAD_SEMANTICS $CPPFLAGS"
		;;
esac

objc_runtime="ObjFW runtime"
AC_CHECK_HEADER(objc/objc.h)
AC_MSG_CHECKING(which Objective C runtime to use)
AC_ARG_ENABLE(runtime,
	AS_HELP_STRING([--enable-runtime], [use the included runtime]))
AC_ARG_ENABLE(seluid24,
	AS_HELP_STRING([--enable-seluid24],
		[use 24 bit instead of 16 bit for selector UIDs]))
AS_IF([test x"$enable_runtime" != x"yes"], [
	AS_IF([test x"$ac_cv_header_objc_objc_h" = x"yes"], [
		AC_EGREP_CPP(egrep_cpp_yes, [
			#import <objc/objc.h>

			#ifdef OBJC_BOOL_DEFINED
			egrep_cpp_yes
			#endif
		], [
			objc_runtime="Apple runtime"
		], [
			dnl We don't want the GNU runtime
			:
		])
	])
])
AC_MSG_RESULT($objc_runtime)

case "$objc_runtime" in
	"ObjFW runtime")
		AC_DEFINE(OF_OBJFW_RUNTIME, 1,
			[Whether we use the ObjFW runtime])

		AC_MSG_CHECKING([whether -fobjc-runtime=objfw is supported])

		old_OBJCFLAGS="$OBJCFLAGS"
		OBJCFLAGS="$OBJCFLAGS -Xclang -fobjc-runtime=objfw"
		AC_TRY_LINK([
			#ifdef __has_attribute
			# if __has_attribute(objc_root_class)
			__attribute__((__objc_root_class__))
			# endif
			#endif
			@interface Test
			+ (void)test;
			@end

			@implementation Test
			+ (void)test
			{
			}
			@end

			void *
			objc_msg_lookup(void *obj, void *sel)
			{
				return (void *)0;
			}

			void
			__objc_exec_class(void *module)
			{
			}
		], [
			[Test test];
		], [
			flag="-Xclang -fobjc-runtime=objfw"
			OBJFW_OBJCFLAGS="$OBJFW_OBJCFLAGS $flag"
			AC_MSG_RESULT(yes)
		], [
			flag="-fgnu-runtime"
			OBJCFLAGS="$old_OBJCFLAGS $flag"
			OBJFW_OBJCFLAGS="$OBJFW_OBJCFLAGS $flag"
			AC_MSG_RESULT(no)
			old_compiler="yes"
		])

		AC_SUBST(RUNTIME, "runtime")

		AS_IF([test x"$enable_shared" != x"no"], [
			AC_SUBST(OBJFWRT_SHARED_LIB,
				"${LIB_PREFIX}objfwrt${LIB_SUFFIX}")
		])

		AS_IF([test x"$enable_static" = x"yes"], [
			AC_SUBST(OBJFWRT_STATIC_LIB, "libobjfwrt.a")
		])

		AS_IF([test x"$build_framework" = x"yes"], [
			AC_SUBST(OBJFWRT_FRAMEWORK, "ObjFWRT.framework")
			AC_SUBST(RUNTIME_FRAMEWORK_LIBS, "-framework ObjFWRT")
		])

		AS_IF([test x"$enable_amiga_lib" != x"no"], [
			AC_SUBST(RUNTIME_LIBS, "-lobjfwrt.library")
			AC_SUBST(LINKLIB, linklib)
			tmp="../src/runtime/linklib/libobjfwrt.library.a"
			AC_SUBST(LIBOBJFWRT_DEP, "$tmp")
			AC_SUBST(LIBOBJFWRT_DEP_LVL2, "../$tmp")
		], [
			AC_SUBST(RUNTIME_LIBS, "-lobjfwrt")
		])

		AS_IF([test x"$enable_shared" = x"no" \
				-a x"$enable_amiga_lib" = x"no"], [
			tmp="../src/runtime/libobjfwrt.a"
			AC_SUBST(LIBOBJFWRT_DEP, "$tmp")
			AC_SUBST(LIBOBJFWRT_DEP_LVL2, "../$tmp")
		])

		AS_IF([test x"$enable_seluid24" = x"yes"], [
			AC_DEFINE(OF_SELUID24, 1,
				[Whether to use 24 bit selector UIDs])
		])

		AC_MSG_CHECKING(for exception type)
		AC_TRY_COMPILE([
			extern void foo();
		], [
			@try {
				foo();
			} @finally {
				foo();
			}
		], [
			AS_IF([$EGREP __gnu_objc_personality_v0 \
					conftest.$ac_objext >/dev/null], [
				exception_type="DWARF"
			])
			AS_IF([$EGREP __gnu_objc_personality_sj0 \
					conftest.$ac_objext >/dev/null], [
				exception_type="SjLj"
			])
			AS_IF([$EGREP __gnu_objc_personality_seh0 \
					conftest.$ac_objext >/dev/null], [
				exception_type="SEH"
			])

			raise_exception="_Unwind_RaiseException"

			case "$exception_type" in
			DWARF)
				AC_DEFINE(HAVE_DWARF_EXCEPTIONS, 1,
					[Whether DWARF exceptions are used])
				;;
			SjLj)
				AC_DEFINE(HAVE_SJLJ_EXCEPTIONS, 1,
					[Whether SjLj exceptions are used])
				raise_exception="_Unwind_SjLj_RaiseException"
				;;
			SEH)
				AC_DEFINE(HAVE_SEH_EXCEPTIONS, 1,
					[Whether SEH exceptions are used])
				;;
			*)
				AC_MSG_RESULT(unknown)
				AC_MSG_ERROR([Exception type not detected!])
				;;
			esac

			AC_MSG_RESULT($exception_type)
		], [
			AC_MSG_RESULT(exceptions unavailable!)
			AC_MSG_ERROR([Exceptions not accepted by compiler!])
		])

		AC_CHECK_FUNC($raise_exception, [], [
			AC_CHECK_LIB(c++, $raise_exception, [
				LIBS="-lc++ -lc++abi -lpthread $LIBS"
			], [
				AC_MSG_ERROR([_Unwind_RaiseException missing!])
			], [-lc++abi -lpthread])
		])

		AC_CHECK_FUNCS(_Unwind_GetDataRelBase _Unwind_GetTextRelBase)
		;;
	"Apple runtime")
		AC_DEFINE(OF_APPLE_RUNTIME, 1,
			[Whether we use the Apple ObjC runtime])

		AC_CHECK_LIB(objc, objc_msgSend, [
			AC_SUBST(RUNTIME_LIBS, "-lobjc")
			AC_SUBST(RUNTIME_FRAMEWORK_LIBS, "-lobjc")
		], [
			AC_MSG_ERROR([libobjc not found!])
		])
		;;
esac

AC_CHECK_FUNCS(_Unwind_Backtrace)

AC_CHECK_FUNC(objc_constructInstance, [], [
	AC_SUBST(INSTANCE_M, "instance.m")
])

AC_CHECK_FUNC(objc_autoreleasePoolPush, [], [
	AC_SUBST(AUTORELEASE_M, "autorelease.m")
])

case "$host_os" in
	darwin*)
		AC_SUBST(LDFLAGS_REEXPORT, ["-Wl,-reexport-lobjfw"])
		AS_IF([test x"$objc_runtime" = x"Apple runtime"], [
			AC_SUBST(REEXPORT_RUNTIME, ["-Wl,-reexport-lobjc"])
			AC_SUBST(REEXPORT_RUNTIME_FRAMEWORK,
				["-Wl,-reexport-lobjc"])
			LDFLAGS="$LDFLAGS -Wl,-U,_NSFoundationVersionNumber"
		])

		AS_IF([test x"$objc_runtime" = x"ObjFW runtime"], [
			AS_IF([test x"$exception_type" = x"DWARF"], [
				LDFLAGS="$LDFLAGS -Wl,-U,___gxx_personality_v0"
			])
			AS_IF([test x"$exception_type" = x"SjLj"], [
				LDFLAGS="$LDFLAGS -Wl,-U,___gxx_personality_sj0"
			])
			AC_SUBST(REEXPORT_RUNTIME, ["-Wl,-reexport-lobjfwrt"])
			AC_SUBST(REEXPORT_RUNTIME_FRAMEWORK,
				["-Wl,-reexport_framework,ObjFWRT"])
		])

		AC_CHECK_HEADERS(sysdir.h)
		AC_CHECK_FUNCS(sysdir_start_search_path_enumeration)

		AS_IF([test x"$host_is_ios" = x"yes"], [
			AC_SUBST(TESTS_STATIC_LIB, tests.a)
			TESTS_LIBS="$TESTS_LIBS -framework CoreFoundation"
		])
		;;
esac

AC_C_BIGENDIAN([
	AC_DEFINE(OF_BIG_ENDIAN, 1, [Whether we are big endian])
])
AS_IF([test x"$ac_cv_c_bigendian" = x"universal"], [
	AC_DEFINE(OF_UNIVERSAL, 1, [Whether we are building a universal binary])
])

AC_MSG_CHECKING(for SIZE_MAX)
AC_EGREP_CPP(egrep_cpp_yes, [
	#include <stdint.h>
	#include <limits.h>

	#ifdef SIZE_MAX
	egrep_cpp_yes
	#endif
], [
	AC_MSG_RESULT(yes)
], [
	AC_MSG_RESULT(no)
	AC_MSG_CHECKING(for SIZE_T_MAX)
	AC_EGREP_CPP(egrep_cpp_yes, [
		#include <stdint.h>
		#include <limits.h>

		#ifdef SIZE_T_MAX
		egrep_cpp_yes
		#endif
	], [
		AC_MSG_RESULT(yes)
		size_max="SIZE_T_MAX"
	], [
		AC_MSG_RESULT(no)
		size_max="(~(size_t)0)"
	])
	AC_DEFINE_UNQUOTED(SIZE_MAX, $size_max, [Maximum value for size_t])
])
AC_MSG_CHECKING(for SSIZE_MAX)
AC_EGREP_CPP(egrep_cpp_yes, [
	#include <stdint.h>
	#include <limits.h>

	#ifdef SSIZE_MAX
	egrep_cpp_yes
	#endif
], [
	AC_MSG_RESULT(yes)
], [
	AC_MSG_RESULT(no)
	AC_DEFINE(SSIZE_MAX, [((ssize_t)(SIZE_MAX / 2))],
		[Maximum value for ssize_t])
])
AC_MSG_CHECKING(for UINTPTR_MAX)
AC_EGREP_CPP(egrep_cpp_yes, [
	#include <stdint.h>
	#include <limits.h>

	#ifdef UINTPTR_MAX
	egrep_cpp_yes
	#endif
], [
	AC_MSG_RESULT(yes)
], [
	AC_MSG_RESULT(no)
	AC_DEFINE(UINTPTR_MAX, [(~(uintptr_t)0)], [Maximum value for uintptr_t])
])

AC_CHECK_HEADER(inttypes.h,
	[AC_DEFINE(OF_HAVE_INTTYPES_H, 1, [Whether we have inttypes.h])])

AC_CHECK_HEADER(sys/types.h,
	[AC_DEFINE(OF_HAVE_SYS_TYPES_H, 1, [Whether we have sys/types.h])])

AC_CHECK_TYPE(max_align_t,
	[AC_DEFINE(OF_HAVE_MAX_ALIGN_T, 1, [Whether we have max_align_t])])

AC_CHECK_HEADER(stdnoreturn.h,
	[AC_DEFINE(OF_HAVE_STDNORETURN_H, 1, [Whether we have stdnoreturn.h])])

AC_CHECK_TYPE(wchar_t)
AC_CHECK_HEADER(wchar.h)

AC_CHECK_SIZEOF(float)
AC_CHECK_SIZEOF(double)
AS_IF([test x"$ac_cv_sizeof_float" != x"4" -o x"$ac_cv_sizeof_double" != x"8"],
	[AC_MSG_ERROR(
		[Floating point implementation does not conform to IEEE 754!])])

AC_MSG_CHECKING(for floating point endianess)
fp_endianess="unknown"
AS_IF([test x"$ac_cv_c_bigendian" != x"universal"], [
	AC_TRY_COMPILE([
		double endianess = 2.993700760838795055656993580068609688772747263874402942272934826871811872228512759832626847251963763755836687759498519784550143745834860002945223766052808125982053455555265216112722718870586961456110693379343178124592311441022662940307099598578775368547768968914916965731708568179631324904813506101190853720749196062963892799499230635163056742330563321122389331703618066046034494287335316842529021563862331183541255013987734473643350285400060357711238514186776429325214739886098119655678483017894951556639821088508565036657794343031121375178126860889964700274558728491825977274341798997758923017217660272136611938897932105874133412726223468780517578125e-259;
	], [
	], [
		AS_IF([$EGREP BigEnd conftest.$ac_objext >/dev/null], [
			AC_DEFINE(OF_FLOAT_BIG_ENDIAN, 1,
				[Whether floats are big endian])
			fp_endianess="big endian"
		], [
			AS_IF([$EGREP dnEgiB conftest.$ac_objext >/dev/null], [
				fp_endianess="little endian"
			])
		])
	])
], [
	fp_endianess="universal"
])
AC_MSG_RESULT($fp_endianess)
AS_IF([test x"$fp_endianess" = x"unknown"], [
	AC_MSG_ERROR(
		[Floating point implementation does not conform to IEEE 754!])])

AC_MSG_CHECKING(for INFINITY)
AC_TRY_COMPILE([
	#include <stdio.h>
	#include <math.h>
], [
	printf("%f", INFINITY);
], [
	AC_MSG_RESULT(yes)
], [
	AC_MSG_RESULT(no)

	AC_MSG_CHECKING(for __builtin_inf)
	AC_TRY_COMPILE([
		#include <stdio.h>
	], [
		printf("%f", __builtin_inf());
	], [
		AC_MSG_RESULT(yes)
		AC_DEFINE(INFINITY, [(__builtin_inf())],
			[Workaround for missing INFINITY])
	], [
		AC_MSG_RESULT(no)

		AC_MSG_ERROR([Neither INFINITY or __builtin_inf was found!])
	])
])

case "$host_cpu" in
	arm* | earm*)
		AC_MSG_CHECKING(for VFP2 or above)
		AC_TRY_COMPILE([], [
			#if !defined(__arm64__) && !defined(__aarch64__) && \
			    !defined(__ARM64_ARCH_8__)
			__asm__ __volatile__ (
			    "fstmfdd sp!, {d0-d7}"
			);
			#endif
		], [
			AC_DEFINE(HAVE_VFP2, 1, [Whether we have VFP2 or above])
			AC_MSG_RESULT(yes)
		], [
			AC_MSG_RESULT(no)
		])
		;;
esac

AC_CHECK_FUNCS(strerror_r)

AC_CHECK_LIB(m, fmod, LIBS="$LIBS -lm")
AC_CHECK_LIB(complex, creal, TESTS_LIBS="$TESTS_LIBS -lcomplex")

AC_CHECK_FUNC(asprintf, [
	case "$host" in
		*-psp-*)
			dnl asprintf is broken on the PSP, but snprintf works.
			have_asprintf="no"
			ac_cv_snprintf_useful_ret="yes"
			;;
		*)
			have_asprintf="yes"
			AC_DEFINE(HAVE_ASPRINTF, 1,
				[Whether we have asprintf()])
		;;
	esac
], [
	have_asprintf="no"

	AC_MSG_CHECKING(whether snprintf returns something useful)
	AC_CACHE_VAL(ac_cv_snprintf_useful_ret, [
		AC_TRY_RUN([
			#include <stdio.h>

			int
			main()
			{
				return (snprintf(NULL, 0, "asd") == 3 ? 0 : 1);
			}
		], [
			ac_cv_snprintf_useful_ret="yes"
		], [
			ac_cv_snprintf_useful_ret="no"
		], [
			ac_cv_snprintf_useful_ret="no"
		])
	])
	AC_MSG_RESULT($ac_cv_snprintf_useful_ret)
])
test x"$have_asprintf" != x"yes" -a x"$ac_cv_snprintf_useful_ret" != x"yes" && \
	AC_MSG_ERROR(No asprintf and no snprintf returning required space!)

AC_ARG_ENABLE(unicode-tables,
	AS_HELP_STRING([--disable-unicode-tables], [Disable Unicode tables]))
AS_IF([test x"$enable_unicode_tables" != x"no"], [
	AC_DEFINE(OF_HAVE_UNICODE_TABLES, 1,
		[Whether to build with Unicode tables])
	AC_SUBST(UNICODE_M, "unicode.m")
])

ENCODINGS_SRCS=""
AC_DEFUN([ENCODING_FLAG], [
	AC_ARG_ENABLE($1,
		AS_HELP_STRING([--disable-$1],
			[Disables support for $3]))
	AS_IF([test x"$enable_$2" != x"no"], [
		AC_DEFINE($4, 1,
			[Whether we have support for $3])
		ENCODINGS_SRCS="$ENCODINGS_SRCS $2.m"
	])
])
ENCODING_FLAG(codepage-437, codepage_437, [Codepage 437], HAVE_CODEPAGE_437)
ENCODING_FLAG(codepage-850, codepage_850, [Codepage 850], HAVE_CODEPAGE_850)
ENCODING_FLAG(codepage-858, codepage_858, [Codepage 858], HAVE_CODEPAGE_858)
ENCODING_FLAG(iso-8859-2, iso_8859-2, [ISO 8859-2], HAVE_ISO_8859_2)
ENCODING_FLAG(iso-8859-3, iso_8859-3, [ISO 8859-3], HAVE_ISO_8859_3)
ENCODING_FLAG(iso-8859-15, iso_8859-15, [ISO 8859-15], HAVE_ISO_8859_15)
ENCODING_FLAG(koi8-r, koi8-r, [KOI8-R], HAVE_KOI8_R)
ENCODING_FLAG(koi8-u, koi8-u, [KOI8-U], HAVE_KOI8_U)
ENCODING_FLAG(mac-roman, mac_roman, [Mac Roman encoding], HAVE_MAC_ROMAN)
ENCODING_FLAG(windows-1251, windows-1251, [Windows-1251], HAVE_WINDOWS_1251)
ENCODING_FLAG(windows-1252, windows-1252, [Windows-1252], HAVE_WINDOWS_1252)

AC_SUBST(ENCODINGS_SRCS)
AS_IF([test x"$ENCODINGS_SRCS" != x""], [
	AC_SUBST(ENCODINGS, "encodings")

	AS_IF([test x"$enable_shared" != x"no"], [
		AC_SUBST(ENCODINGS_LIB_A, "encodings.lib.a")
		AC_SUBST(ENCODINGS_ENCODINGS_LIB_A, "encodings/encodings.lib.a")
	])
	AS_IF([test x"$enable_static" = x"yes" -o x"$enable_shared" = x"no"], [
		AC_SUBST(ENCODINGS_A, "encodings.a")
		AC_SUBST(ENCODINGS_ENCODINGS_A, "encodings/encodings.a")
	])
])

AC_CHECK_FUNC(arc4random, [
	AC_DEFINE(OF_HAVE_ARC4RANDOM, 1, [Whether we have arc4random()])
], [
	AC_CHECK_FUNC(random, [
		AC_DEFINE(OF_HAVE_RANDOM, 1, [Whether we have random()])
	])
])

AS_IF([test x"$host_os" != x"morphos"], [
	AC_CHECK_LIB(dl, dlopen, LIBS="$LIBS -ldl")
])
AC_CHECK_HEADERS_ONCE(dlfcn.h)
case "$host_os" in
	netbsd*)
		dnl dladdr exists on NetBSD, but it is completely broken.
		dnl When using it with code that uses __thread, it freezes the
		dnl process so that it has to be killed using SIGKILL.
		dnl When disabling __thread, it doesn't freeze, but all symbols
		dnl are wrong.
		;;
	*)
		AC_CHECK_FUNCS(dladdr)
		;;
esac

AC_CHECK_HEADERS(sys/mman.h)
AC_CHECK_FUNCS(mmap mlock)

AC_ARG_ENABLE(threads,
	AS_HELP_STRING([--disable-threads], [disable thread support]))
AS_IF([test x"$enable_threads" != x"no"], [
	AC_MSG_CHECKING(for threads)

	case "$host_os" in
	amigaos* | morphos*)
		AC_MSG_RESULT(Amiga)
		have_amiga_threads="yes"
		;;
	mingw*)
		AC_MSG_RESULT(WinAPI)
		;;
	*)
		AC_MSG_RESULT(POSIX)

		dnl Use -Wp, as we only use it for the preprocessor.
		AX_CHECK_COMPILER_FLAGS([-Wp,-pthread], [
			CPPFLAGS="$CPPFLAGS -Wp,-pthread"
		], [
			CPPFLAGS="$CPPFLAGS -D_REENTRANT -D_THREAD_SAFE"
		])

		AC_CHECK_LIB(pthread, pthread_create, LIBS="$LIBS -lpthread")

		AC_TRY_LINK([
			#include <pthread.h>
		], [
			pthread_create(NULL, NULL, NULL, NULL);
		], [], [
			AC_MSG_ERROR(No supported threads found!)
		])

		AC_DEFINE(OF_HAVE_PTHREADS, 1, [Whether we have pthreads])

		AC_TRY_COMPILE([
			#include <pthread.h>
		], [
			pthread_mutexattr_t attr;
			pthread_mutexattr_settype(&attr,
			    PTHREAD_MUTEX_RECURSIVE);
		], [
			AC_DEFINE(OF_HAVE_RECURSIVE_PTHREAD_MUTEXES, 1,
				[If pthread mutexes can be recursive])
		])

		AC_CHECK_FUNC(pthread_spin_lock, [
			have_spinlocks="yes"
			AC_DEFINE(OF_HAVE_PTHREAD_SPINLOCKS, 1,
				[Whether we have pthread spinlocks])
		])

		AC_CHECK_FUNC(sched_yield, [
			AC_DEFINE(OF_HAVE_SCHED_YIELD, 1,
				[Whether we have sched_yield()])
		])

		AC_CHECK_FUNCS(pthread_attr_getschedpolicy)
		AC_CHECK_FUNCS(pthread_attr_setinheritsched)

		AC_CHECK_HEADERS(pthread_np.h, [], [], [#include <pthread.h>])
		AC_CHECK_FUNCS(pthread_set_name_np pthread_setname_np, break)
		;;
	esac

	AC_DEFINE(OF_HAVE_THREADS, 1, [Whether we have threads])
	AC_SUBST(USE_SRCS_THREADS, '${SRCS_THREADS}')

	AC_ARG_ENABLE(compiler-tls,
		AS_HELP_STRING([--disable-compiler-tls],
			[disable compiler thread local storage]))

	case "$host" in
		aarch64*-*-android*)
			# Compiler TLS is broken on AArch64 Android with Clang
			enable_compiler_tls="no"
			;;
	esac

	AS_IF([test x"$enable_compiler_tls" != x"no"], [
		AC_CHECK_HEADER(threads.h, [
			AC_DEFINE(OF_HAVE_THREADS_H, 1,
				[Whether we have threads.h])
		])

		AC_MSG_CHECKING(whether _Thread_local works)
		AC_TRY_LINK([
			static _Thread_local int x = 0;
		], [
			x++;
		], [
			AS_IF([test x"$enable_shared" != x"no"], [
				old_OBJCFLAGS="$OBJCFLAGS"
				OBJCFLAGS="$OBJCFLAGS -fPIC"
				AC_TRY_COMPILE([
					static _Thread_local int x = 0;
				], [
					x++;
				], [
					AC_MSG_RESULT(yes)
					AC_DEFINE(OF_HAVE__THREAD_LOCAL, 1,
						[Whether _Thread_local works])
					have_thread_local="yes"
				], [
					AC_MSG_RESULT(no)
				])
				OBJCFLAGS="$old_OBJCFLAGS"
			], [
				AC_MSG_RESULT(yes)
				AC_DEFINE(OF_HAVE__THREAD_LOCAL, 1,
					[Whether _Thread_local works])
				have_thread_local="yes"
			])
		], [
			AC_MSG_RESULT(no)
		])

		AS_IF([test x"$have_thread_local" != x"yes"], [
			AC_MSG_CHECKING(whether __thread works)
			AC_TRY_LINK([
				/* It seems __thread is buggy with GCC 4.1 */
				#if __GNUC__ == 4 && __GNUC_MINOR__ < 2
				# error buggy
				#endif

				__thread int x = 0;
			], [
				x++;
			], [
				AS_IF([test x"$enable_shared" != x"no"], [
					old_OBJCFLAGS="$OBJCFLAGS"
					OBJCFLAGS="$OBJCFLAGS -fPIC"
					AC_TRY_COMPILE([
						__thread int x = 0;
					], [
						x++;
					], [
						AC_MSG_RESULT(yes)
						AC_DEFINE(OF_HAVE___THREAD, 1,
							[Whether __thread works]
						)
					], [
						AC_MSG_RESULT(no)
					])
					OBJCFLAGS="$old_OBJCFLAGS"
				], [
					AC_MSG_RESULT(yes)
					AC_DEFINE(OF_HAVE___THREAD, 1,
						[Whether __thread works])
				])
			], [
				AC_MSG_RESULT(no)
			])
		])
	])

	atomic_ops="none"

	AC_MSG_CHECKING(whether we have an atomic ops assembly implementation)
	AC_EGREP_CPP(egrep_cpp_yes, [
		#if defined(__GNUC__) && (defined(__i386__) || \
			defined(__x86_64__) || defined(__amd64__)) || \
			((defined(__ppc__) || defined(__PPC__) || \
			defined(__powerpc__)) && !defined(__APPLE_CC__))
		egrep_cpp_yes
		#endif
	], [
		AC_MSG_RESULT(yes)
		atomic_ops="assembly implementation"
	], [
		AC_MSG_RESULT(no)
	])

	AC_MSG_CHECKING(whether __atomic_* works)
	AC_TRY_LINK([
		#include <stdbool.h>
		#include <stdint.h>
	], [
		int32_t i, j;
		if (__atomic_add_fetch(&i, 1, __ATOMIC_RELAXED))
			j = __atomic_sub_fetch(&i, 1, __ATOMIC_RELAXED);
		while (!__atomic_compare_exchange_n(&i, &j, 1, false,
		    __ATOMIC_RELAXED, __ATOMIC_RELAXED));
		__atomic_thread_fence(__ATOMIC_SEQ_CST);
	], [
		AC_MSG_RESULT(yes)
		test x"$atomic_ops" = x"none" && \
			atomic_ops="__atomic_* builtins"
		AC_DEFINE(OF_HAVE_ATOMIC_BUILTINS, 1,
			[Whether __atomic_* builtins are available])
	], [
		AC_MSG_RESULT(no)
	])

	AC_MSG_CHECKING(whether __sync_* works)
	AC_TRY_LINK([#include <stdint.h>], [
		int32_t i, j;
		if (__sync_add_and_fetch(&i, 1))
			j = __sync_sub_and_fetch(&i, 1);
		while (!__sync_bool_compare_and_swap(&i, 0, 1));
	], [
		AC_MSG_RESULT(yes)
		test x"$atomic_ops" = x"none" && \
			atomic_ops="__sync_* builtins"
		AC_DEFINE(OF_HAVE_SYNC_BUILTINS, 1,
			[Whether __sync_* builtins are available])
	], [
		AC_MSG_RESULT(no)
	])

	AC_CHECK_HEADER(libkern/OSAtomic.h, [
		test x"$atomic_ops" = x"none" && atomic_ops="libkern/OSAtomic.h"
		AC_DEFINE(OF_HAVE_OSATOMIC, 1,
			[Whether we have libkern/OSAtomic.h])
	])
], [
	dnl We can only have one thread - therefore everything is atomic
	atomic_ops="not needed"
])

AC_MSG_CHECKING(for atomic operations)
AS_IF([test x"$atomic_ops" != x"none"], [
	AC_DEFINE(OF_HAVE_ATOMIC_OPS, 1, [Whether we have atomic operations])
	AC_SUBST(USE_INCLUDES_ATOMIC, '${INCLUDES_ATOMIC}')
])
AC_MSG_RESULT($atomic_ops)

AC_ARG_ENABLE(files,
	AS_HELP_STRING([--disable-files], [disable file support]))
AS_IF([test x"$enable_files" != x"no"], [
	AC_DEFINE(OF_HAVE_FILES, 1, [Whether we have files])
	AC_SUBST(USE_SRCS_FILES, '${SRCS_FILES}')
	AC_SUBST(OFARC, "ofarc")
	AC_SUBST(OFHASH, "ofhash")

	case "$host_os" in
		msdosdjgpp*)
			dnl DJGPP has the type, but it's not really usable.
			;;
		*)
			AC_CHECK_TYPE(off64_t, [
				AC_DEFINE(OF_HAVE_OFF64_T, 1,
					[Whether we have off64_t])
			])
			;;
	esac

	AC_CHECK_HEADERS([pwd.h grp.h])
	AC_CHECK_FUNC(chmod, [
		AC_DEFINE(OF_HAVE_CHMOD, 1, [Whether we have chmod()])
	])
	AC_CHECK_FUNC(chown, [
		AC_DEFINE(OF_HAVE_CHOWN, 1, [Whether we have chown()])
	])
	AC_CHECK_FUNC(link, [
		AC_DEFINE(OF_HAVE_LINK, 1, [Whether we have link()])
	])
	AC_CHECK_FUNC(symlink, [
		AC_DEFINE(OF_HAVE_SYMLINK, 1, [Whether we have symlink()])
	])
	AC_CHECK_FUNCS([lstat])
	AC_CHECK_MEMBERS([struct stat.st_birthtime], [], [], [
		#include <sys/stat.h>
	])

	old_OBJCFLAGS="$OBJCFLAGS"
	OBJCFLAGS="$OBJCFLAGS -Werror"
	AC_MSG_CHECKING(for readdir_r)
	AC_TRY_COMPILE([
		#include <dirent.h>
	], [
		DIR *dir = 0;
		struct dirent entry, *result;

		readdir_r(dir, &entry, &result);
	], [
		AC_MSG_RESULT(yes)
		AC_DEFINE(HAVE_READDIR_R, 1, [Whether we have readdir_r()])
	], [
		AC_MSG_RESULT(no)
	])
	OBJCFLAGS="$old_OBJCFLAGS"
])

AC_CHECK_HEADERS(fcntl.h dirent.h)
AC_CHECK_FUNCS([sysconf gmtime_r localtime_r nanosleep fcntl])

AC_CHECK_HEADERS(xlocale.h)
AC_CHECK_FUNCS([strtod_l strtof_l asprintf_l])

AC_CHECK_HEADERS(sys/utsname.h)
AC_CHECK_FUNCS(uname)

case "$host_os" in
	amigaos*)
		;;
	*)
		AC_CHECK_FUNC(pipe, [
			AC_DEFINE(OF_HAVE_PIPE, 1, [Whether we have pipe()])
		])
		;;
esac

AC_ARG_ENABLE(sockets,
	AS_HELP_STRING([--disable-sockets], [disable socket support]))
AS_IF([test x"$enable_sockets" != x"no"], [
	AC_DEFINE(OF_HAVE_SOCKETS, 1, [Whether we have sockets])
	AC_SUBST(USE_SRCS_SOCKETS, '${SRCS_SOCKETS}')

	case "$host_os" in
		amigaos*)
			;;
		haiku*)
			LIBS="$LIBS -lnetwork"
			;;
		mingw*)
			LIBS="$LIBS -lws2_32 -liphlpapi"
			;;
		*)
			AC_CHECK_LIB(socket, socket, LIBS="$LIBS -lsocket")
			;;
	esac

	AC_CHECK_HEADER(sys/socket.h, [
		AC_DEFINE(OF_HAVE_SYS_SOCKET_H, 1,
			[Whether we have sys/socket.h])
	])
	AC_CHECK_HEADER(netinet/in.h, [
		AC_DEFINE(OF_HAVE_NETINET_IN_H, 1,
			[Whether we have netinet/in.h])
	])
	AC_CHECK_HEADER(netinet/tcp.h, [
		AC_DEFINE(OF_HAVE_NETINET_TCP_H, 1,
			[Whether we have netinet/tcp.h])
	])
	AC_CHECK_HEADERS([arpa/inet.h netdb.h])

	AC_CHECK_MEMBER([struct sockaddr_in6.sin6_addr], [
		AC_EGREP_CPP(egrep_cpp_yes, [
			#ifdef _WIN32
			typedef int BOOL;
			#endif

			#ifdef OF_HAVE_SYS_SOCKET_H
			# include <sys/socket.h>
			#endif

			#ifdef _WIN32
			# ifdef __MINGW32__
			#  include <_mingw.h>
			#  ifdef __MINGW64_VERSION_MAJOR
			#   include <winsock2.h>
			#  endif
			# endif
			# include <windows.h>
			# include <ws2tcpip.h>
			#endif

			#ifdef AF_INET6
			egrep_cpp_yes
			#endif
		], [
			AC_DEFINE(OF_HAVE_IPV6, 1, [Whether we have IPv6])
		])
	], [
	], [
		#ifdef _WIN32
		typedef int BOOL;
		#endif

		#ifdef OF_HAVE_NETINET_IN_H
		# include <netinet/in.h>
		#endif

		#ifdef _WIN32
		# ifdef __MINGW32__
		#  include <_mingw.h>
		#  ifdef __MINGW64_VERSION_MAJOR
		#   include <winsock2.h>
		#  endif
		# endif
		# include <windows.h>
		# include <ws2tcpip.h>
		#endif
	])

	AC_CHECK_FUNCS(paccept accept4, break)

	AC_CHECK_FUNCS(kqueue1 kqueue, [
		AC_DEFINE(HAVE_KQUEUE, 1, [Whether we have kqueue])
		AC_SUBST(OFKQUEUEKERNELEVENTOBSERVER_M,
			"OFKqueueKernelEventObserver.m")
		break
	])
	AC_CHECK_FUNCS(epoll_create1 epoll_create, [
		AC_DEFINE(HAVE_EPOLL, 1, [Whether we have epoll])
		AC_SUBST(OFEPOLLKERNELEVENTOBSERVER_M,
			"OFEpollKernelEventObserver.m")
		break
	])

	AS_IF([test x"$with_wii" = x"yes"], [
		AC_DEFINE(HAVE_POLL, 1, [Whether we have poll()])
		AC_SUBST(OFPOLLKERNELEVENTOBSERVER_M,
			"OFPollKernelEventObserver.m")
	], [
		AC_CHECK_HEADERS(poll.h)
		AC_CHECK_FUNC(poll, [
			AC_DEFINE(HAVE_POLL, 1, [Whether we have poll()])
			AC_SUBST(OFPOLLKERNELEVENTOBSERVER_M,
				"OFPollKernelEventObserver.m")
		])
	])

	case "$host_os" in
		amigaos* | mingw* | morphos*)
			AC_DEFINE(HAVE_SELECT, 1,
				[Whether we have select() or similar])
			AC_SUBST(OFSELECTKERNELEVENTOBSERVER_M,
				"OFSelectKernelEventObserver.m")
			;;
		*)
			AC_CHECK_HEADERS(sys/select.h)
			AC_CHECK_FUNC(select, [
				AC_DEFINE(HAVE_SELECT, 1,
					[Whether we have select() or similar])
				AC_SUBST(OFSELECTKERNELEVENTOBSERVER_M,
					"OFSelectKernelEventObserver.m")
			])
			;;
	esac

	AS_IF([test x"$enable_threads" != x"no"], [
		AC_SUBST(OFHTTPCLIENTTESTS_M, "OFHTTPClientTests.m")
	])

	AC_SUBST(OFDNS, "ofdns")
	AS_IF([test x"$enable_files" != x"no"], [
		AC_SUBST(OFHTTP, "ofhttp")
	])
])

AC_DEFUN([CHECK_BUILTIN_BSWAP], [
	AC_MSG_CHECKING(for __builtin_bswap$1)
	AC_TRY_LINK([
		#include <stdint.h>
		#include <stdio.h>
		#include <errno.h>
	], [
		uint$1_t i = errno;
		printf("%d", (int)__builtin_bswap$1(i));
	], [
		AC_MSG_RESULT(yes)
		AC_DEFINE(OF_HAVE_BUILTIN_BSWAP$1, 1,
			[Whether we have __builtin_bswap$1])
	], [
		AC_MSG_RESULT(no)
	])
])
CHECK_BUILTIN_BSWAP(16)
CHECK_BUILTIN_BSWAP(32)
CHECK_BUILTIN_BSWAP(64)

case "$host" in
	arm*-apple-darwin*)
		have_processes="no"
		;;
	*-*-mingw*)
		have_processes="yes"
		;;
	*-*-msdosdjgpp*)
		have_processes="no"
		;;
	*)
		AC_HEADER_SYS_WAIT
		AC_CHECK_FUNCS(kill)

		AC_CHECK_FUNCS(posix_spawnp, [
			AS_IF([test x"$ac_cv_func_kill" = x"yes"], [
				have_processes="yes"

				AC_CHECK_HEADERS(spawn.h)
			])
		], [
			AC_CHECK_FUNCS([vfork dup2 execvp _exit], [
				AS_IF([test x"$ac_cv_func_vfork" = x"yes" \
				    -a x"$ac_cv_func_pipe" = x"yes" \
				    -a x"$ac_cv_func_dup2" = x"yes" \
				    -a x"$ac_cv_func_execvp" = x"yes" \
				    -a x"$ac_cv_func_kill" = x"yes" \
				    -a x"$ac_cv_func__exit" = x"yes"], [
					have_processes="yes"
				])
			], [
				break
			])
		])
		;;
esac
AS_IF([test x"$have_processes" = x"yes"], [
	AC_SUBST(OFPROCESS_M, "OFProcess.m")
	AC_DEFINE(OF_HAVE_PROCESSES, 1, [Whether we have processes])
])

AC_CHECK_HEADERS_ONCE([complex.h sys/ioctl.h sys/ttycom.h])

AC_CHECK_FUNC(pledge, [
	AC_DEFINE(OF_HAVE_PLEDGE, 1, [Whether we have pledge()])
])

AS_IF([test x"$objc_runtime" = x"Apple runtime"], [
	AC_CHECK_HEADER(Foundation/NSObject.h, [
		AC_SUBST(BRIDGE, "bridge")

		AS_IF([test x"$enable_shared" != x"no"], [
			AC_SUBST(OBJFWBRIDGE_SHARED_LIB,
				"${LIB_PREFIX}objfwbridge${LIB_SUFFIX}")
		])
		AS_IF([test x"$enable_static" = x"yes" \
		    -o x"$enable_shared" = x"no"], [
			AC_SUBST(OBJFWBRIDGE_STATIC_LIB, "libobjfwbridge.a")
		])
		AS_IF([test x"$build_framework" = x"yes"], [
			AC_SUBST(OBJFWBRIDGE_FRAMEWORK,
				"ObjFWBridge.framework")
		])
	])
])

dnl This needs to be after all other header checks, as they include unistd.h,
dnl which in old glibc versions uses __block. This is worked around in the code
dnl by providing a wrapper for unistd.h which takes care of this.
AC_MSG_CHECKING(whether Objective C compiler supports blocks)
old_OBJCFLAGS="$OBJCFLAGS"
OBJCFLAGS="$OBJCFLAGS -Xclang -fblocks"
AC_TRY_COMPILE([], [
	int (^foo)(int bar);
	foo = ^ (int bar) { return 0; }
], [
	OBJFW_OBJCFLAGS="$OBJFW_OBJCFLAGS -Xclang -fblocks"
	AC_SUBST(OFBLOCKTESTS_M, "OFBlockTests.m")
	AC_MSG_RESULT(yes)
], [
	AC_MSG_RESULT(no)
	OBJCFLAGS="$old_OBJCFLAGS"
])

AS_IF([test x"$GOBJC" = x"yes"], [
	OBJCFLAGS="$OBJCFLAGS -Wwrite-strings -Wpointer-arith -Werror"

	AC_MSG_CHECKING(whether we need -Wno-strict-aliasing due to GCC bugs)
	AC_TRY_COMPILE([
		#ifdef __has_attribute
		# if __has_attribute(objc_root_class)
		__attribute__((__objc_root_class__))
		# endif
		#endif
		@interface Foo
		{
			struct objc_class *_isa;
		}
		@end

		static struct {
			struct objc_class *_isa;
		} object;
	], [
		Foo *test = (Foo *)&object;
		(void)test; /* Get rid of unused variable warning */
	], [
		AC_MSG_RESULT(no)
	], [
		AC_MSG_RESULT(yes)
		OBJCFLAGS="$OBJCFLAGS -Wno-strict-aliasing"
	])

	AC_MSG_CHECKING(
	    whether we need -Wno-unused-property-ivar due to Clang bugs)
	AC_TRY_COMPILE([
		#ifdef __has_attribute
		# if __has_attribute(objc_root_class)
		__attribute__((__objc_root_class__))
		# endif
		#endif
		@interface Foo
		{
			struct objc_class *_isa;
			Foo *_foo;
		}

		@property (readonly, nonatomic) Foo *foo;

		+ (Foo *)foo;
		@end

		@implementation Foo
		@synthesize foo = _foo;

		+ (Foo *)foo
		{
			return (Foo *)0;
		}
		@end
	], [
	], [
		AC_MSG_RESULT(no)
	], [
		AC_MSG_RESULT(yes)
		OBJCFLAGS="$OBJCFLAGS -Wno-unused-property-ivar"
	])

	old_OBJCFLAGS="$OBJCFLAGS"
	OBJCFLAGS="$OBJCFLAGS -Wcast-align"
	AC_MSG_CHECKING(whether -Wcast-align is buggy)
	AC_TRY_COMPILE([
		#ifdef __has_attribute
		# if __has_attribute(objc_root_class)
		__attribute__((__objc_root_class__))
		# endif
		#endif
		@interface Foo
		{
			struct objc_class *_isa;
		}
		@end

		@implementation Foo
		- (void)foo
		{
			struct objc_class *c = _isa;
			(void)c;
		}
		@end
	], [
	], [
		AC_MSG_RESULT(no)
	], [
		AC_MSG_RESULT(yes)
		OBJCFLAGS="$old_OBJCFLAGS"
	])

	old_OBJCFLAGS="$OBJCFLAGS"
	OBJCFLAGS="$OBJCFLAGS -Wunreachable-code"
	AC_MSG_CHECKING(whether -Wunreachable-code can be used)
	AC_TRY_COMPILE([
		#include <stdlib.h>

		typedef void *SEL;

		#ifdef __has_attribute
		# if __has_attribute(objc_root_class)
		__attribute__((__objc_root_class__))
		# endif
		#endif
		@interface Object
		- (void)doesNotRecognizeSelector: (SEL)selector
		#ifdef __clang__
		    __attribute__((__noreturn__))
		#endif
		    ;
		- (void)dealloc;
		@end

		@interface Foo: Object
		@end

		void
		test(void)
		{
			if (sizeof(int) == 4)
				__asm__ ("");
			else if (sizeof(int) == 8)
				__asm__ ("");
			else
				abort();
		}

		/*
		 * Unfortunately, this cannot be shorter, as it only works when
		 * it is used inside a macro.
		 */
		#ifdef __clang__
		# define OF_DEALLOC_UNSUPPORTED				\
			[self doesNotRecognizeSelector: _cmd];		\
									\
			abort();					\
									\
			_Pragma("clang diagnostic push ignore \"-Wunreachable-code\"");	\
			[super dealloc];				\
			_Pragma("clang diagnostic pop");
		#else
		# define OF_DEALLOC_UNSUPPORTED				\
			[self doesNotRecognizeSelector: _cmd];		\
									\
			abort();					\
									\
			[super dealloc];
		#endif

		@implementation Foo
		- (void)dealloc
		{
			OF_DEALLOC_UNSUPPORTED
		}
		@end
	], [], [
		AC_MSG_RESULT(yes)
	], [
		AC_MSG_RESULT(no)
		OBJCFLAGS="$old_OBJCFLAGS"
	])

	old_OBJCFLAGS="$OBJCFLAGS"
	OBJCFLAGS="$OBJCFLAGS -Wdocumentation"
	AC_MSG_CHECKING(whether -Wdocumentation works correctly)
	AC_TRY_COMPILE([
		/*!
		 * @class Test conftest.m conftest.m
		 */
		#ifdef __has_attribute
		# if __has_attribute(objc_root_class)
		__attribute__((__objc_root_class__))
		# endif
		#endif
		@interface Test
		@end
	], [
	], [
		AC_MSG_RESULT(yes)
	], [
		AC_MSG_RESULT(no)
		OBJCFLAGS="$old_OBJCFLAGS"
	])

	AS_IF([test x"$check_pedantic" = x"yes"], [
		old_OBJCFLAGS="$OBJCFLAGS"
		OBJCFLAGS="$OBJCFLAGS -pedantic"
		AC_MSG_CHECKING(whether -pedantic is buggy)
		AC_TRY_COMPILE([
			#include <stdlib.h>

			#include <assert.h>

			#ifdef __has_attribute
			# if __has_attribute(objc_root_class)
			__attribute__((__objc_root_class__))
			# endif
			#endif
			@interface Foo
			{
				void *foo;
			}
			@end

			@interface Bar: Foo
			- (void)assert;
			@end

			@implementation Bar
			- (void)assert
			{
				/*
				 * Some versions of glibc break with -pedantic
				 * when using assert.
				 */
				assert(1);
			}
			@end
		], [], [
			AC_MSG_RESULT(no)
		], [
			AC_MSG_RESULT(yes)
			OBJCFLAGS="$old_OBJCFLAGS"
		])
	])

	AS_IF([test x"$ac_cv_header_complex_h" = x"yes"], [
		AC_MSG_CHECKING(whether we need -Wno-gnu-imaginary-constant)
		AC_TRY_COMPILE([
			#include <complex.h>
		], [
			complex float f = 0.5 + 0.5 * I;
			(void)f;
		], [
			AC_MSG_RESULT(no)
		], [
			AC_MSG_RESULT(yes)
			OBJCFLAGS="$OBJCFLAGS -Wno-gnu-imaginary-constant"
		])
	])
])

AS_IF([test x"$cross_compiling" = x"yes"], [
	AC_SUBST(BIN_PREFIX, "${host_alias}-")

	case "$host" in
		i?86-*-mingw*)
			AC_CHECK_PROG(WINE, wine, wine)
			;;
		x86_64-*-mingw*)
			AC_CHECK_PROG(WINE, wine64, wine64)
			;;
	esac

	AS_IF([test x"$WINE" != x""], [
		AC_SUBST(RUN_TESTS, "run")
		AC_SUBST(WRAPPER, "$WINE")
	])

	AS_IF([test x"$with_wii" = x"yes"], [
		dnl Keep this lowercase, as WIILOAD is a variable used by
		dnl wiiload and thus likely already set by the user to something
		dnl that is not the path of the wiiload binary.
		AC_CHECK_PROG(wiiload, wiiload, wiiload)

		AS_IF([test x"$wiiload" != x""], [
			AC_SUBST(WRAPPER, "$wiiload")
		])
	])
], [
	AC_SUBST(RUN_TESTS, "run")
])

dnl We don't call AC_PROG_CPP, but only AC_PROG_OBJCPP and set CPP to OBJCPP
dnl and add OBJCPPFLAGS to CPPFLAGS, thus we need to AC_SUBST these ourself.
AC_SUBST(CPP)
AC_SUBST(CPPFLAGS)
dnl We use the ObjC compiler as our assembler
AC_SUBST(AS, $OBJC)
AC_SUBST(ASFLAGS)
AC_SUBST(AS_DEPENDS, '${OBJC_DEPENDS}')

AC_SUBST(OBJFW_CPPFLAGS)
AC_SUBST(OBJFW_OBJCFLAGS)

AC_SUBST(TESTS_LIBS)

AC_CONFIG_FILES([
	buildsys.mk
	extra.mk
	src/Info.plist
	src/bridge/Info.plist
	tests/Info.plist
	tests/plugin/Info.plist
	utils/objfw-config
])
AC_CONFIG_HEADERS([config.h src/objfw-defs.h])
AC_OUTPUT

AS_IF([test x"$old_compiler" = x"yes"], [
	echo
	printf "  ** Note: Your compiler does not seem to "
	echo "accept -fobjc-runtime=objfw."
	printf "  ** To get optimal performance, you should install "
	echo "Clang >= 3.2"
	printf "  ** (or the latest Clang release to be able to use all "
	echo "features)."
	echo
])

AS_IF([test x"$enable_threads" != x"no" -a x"$atomic_ops" = x"none" \
    -a x"$have_spinlocks" != x"yes" -a x"$have_amiga_threads" != x"yes"], [
	echo
	printf "  ** Warning: You have enabled threads, but neither atomic "
	echo "operations nor"
	printf "  ** spinlocks are available. Expect *very* poor performance, "
	echo "as a mutex will"
	printf "  ** be locked for every retain and release! If you don't "
	echo "need threads, try"
	echo "  ** --disable-threads to work around this problem."
	echo
])<|MERGE_RESOLUTION|>--- conflicted
+++ resolved
@@ -1,24 +1,13 @@
-<<<<<<< HEAD
 AC_INIT(ObjFW, 1.0, js@heap.zone)
-=======
-AC_INIT(ObjFW, 1.1-dev, js@heap.zone)
->>>>>>> 8c74ccbf
 AC_CONFIG_SRCDIR(src)
 AC_CONFIG_AUX_DIR(build-aux)
 AC_CONFIG_MACRO_DIR(build-aux/m4)
 
 AC_DEFINE(OBJFW_VERSION_MAJOR, 1, [The major version of ObjFW])
-<<<<<<< HEAD
 AC_DEFINE(OBJFW_VERSION_MINOR, 0, [The minor version of ObjFW])
 dnl This may only be set to 0.91 once 0.91 is released
 AC_SUBST(BUNDLE_VERSION, 1.0.0)
 AC_SUBST(BUNDLE_SHORT_VERSION, 1.0)
-=======
-AC_DEFINE(OBJFW_VERSION_MINOR, 1, [The minor version of ObjFW])
-dnl This may only be set to 0.91 once 0.91 is released
-AC_SUBST(BUNDLE_VERSION, 1.1.0)
-AC_SUBST(BUNDLE_SHORT_VERSION, 1.1)
->>>>>>> 8c74ccbf
 
 for i in configure.ac build-aux/m4/*; do
 	AS_IF([test $i -nt configure], [
