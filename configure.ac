AC_INIT(ObjFW, 1.0, js@heap.zone)
AC_CONFIG_SRCDIR(src)
AC_CONFIG_AUX_DIR(build-aux)
AC_CONFIG_MACRO_DIR(build-aux/m4)

AC_DEFINE(OBJFW_VERSION_MAJOR, 1, [The major version of ObjFW])
<<<<<<< HEAD
AC_DEFINE(OBJFW_VERSION_MINOR, 0, [The minor version of ObjFW])
dnl This may only be set to 0.91 once 0.91 is released
=======
AC_DEFINE(OBJFW_VERSION_MINOR, 1, [The minor version of ObjFW])
dnl This may only be set to 1.1 once 1.1 is released
>>>>>>> 47b14455
AC_SUBST(BUNDLE_VERSION, 1.0.0)
AC_SUBST(BUNDLE_SHORT_VERSION, 1.0)

for i in configure.ac build-aux/m4/*; do
	AS_IF([test $i -nt configure], [
		AC_MSG_ERROR([$i is newer than configure! Run ./autogen.sh!])
	])
done

BUILDSYS_INIT

AC_CANONICAL_HOST

AC_ARG_WITH(ixemul,
	AS_HELP_STRING([--with-ixemul], [build with ixemul]))

dnl Used to disable checking for -pedantic on some platforms where it's broken
check_pedantic="yes"

case "$host" in
	arm-*-riscos*)
		AS_IF([test x"$OBJCFLAGS" = x""], [
			OBJCFLAGS="-O2 -g"
		])
		flags="-mfloat-abi=softfp -mfpu=vfp -mlibscl"
		ASFLAGS="$ASFLAGS -mfloat-abi=softfp -mfpu=vfp"
		OBJCFLAGS="$OBJCFLAGS $flags"
		OBJFW_OBJCFLAGS="$OBJFW_OBJCFLAGS $flags"
		LDFLAGS="$LDFLAGS $flags"

		enable_shared="no"
		enable_threads="no"
		enable_sockets="no"
		enable_files="no"
		ac_cv_snprintf_useful_ret="yes"
		;;
	m68k-*-amigaos*)
		AS_IF([test x"$OBJCFLAGS" = x""], [
			OBJCFLAGS="-O0"
		])
		OBJCFLAGS="$OBJCFLAGS -noixemul"
		OBJFW_OBJCFLAGS="$OBJFW_OBJCFLAGS -noixemul"
		CPPFLAGS="$CPPFLAGS -D__NO_NET_API"
		LDFLAGS="$LDFLAGS -noixemul"

		enable_files="yes"	# Required for reading ENV:
		enable_shared="no"
		supports_amiga_lib="yes"
		ac_cv_snprintf_useful_ret="yes"

		AS_IF([test x"$enable_amiga_lib" != x"no"], [
			AC_SUBST(OBJFWRT_AMIGA_LIB, objfwrt68k.library)
			AC_SUBST(SFDC_TARGET, m68k-amigaos)
			AC_SUBST(SFD_FILE, amigaos3.sfd)
			AC_SUBST(SFDC_INLINE_H, inline.h)
			dnl For 68000, GCC emits calls to helper functions that
			dnl do not work properly in a library.
			AC_SUBST(AMIGA_LIB_CFLAGS,
				"-mcpu=68020 -fbaserel -ffreestanding")
			AC_SUBST(AMIGA_LIB_LDFLAGS,
				"-mcpu=68020 -fbaserel -resident -nostartfiles")
		])

		AC_SUBST(LIBBASES_M, libbases.m)
		;;
	powerpc-*-amigaos*)
		CPPFLAGS="$CPPFLAGS -D__USE_INLINE__"

		enable_files="yes"	# Required for reading ENV:
		enable_shared="no"

		AC_SUBST(LIBBASES_M, libbases.m)
		;;
	*-morphos*)
		AS_IF([test x"$with_ixemul" != x"yes"], [
			AS_IF([test x"$OBJCFLAGS" = x""], [
				OBJCFLAGS="-O2 -g"
			])
			OBJCFLAGS="$OBJCFLAGS -noixemul"
			OBJFW_OBJCFLAGS="$OBJFW_OBJCFLAGS -noixemul"
			LDFLAGS="$LDFLAGS -noixemul"
			enable_files="yes"	# Required for reading ENV:
			supports_amiga_lib="yes"
			check_pedantic="no"	# Breaks generated inlines

			AS_IF([test x"$enable_amiga_lib" != x"no"], [
				AC_SUBST(OBJFWRT_AMIGA_LIB, objfwrt.library)
				AC_SUBST(CVINCLUDE_INLINE_H, inline.h)
				t="-mresident32 -ffreestanding"
				AC_SUBST(AMIGA_LIB_CFLAGS, $t)
				t="-mresident32 -nostartfiles -nodefaultlibs"
				t="$t -lc"
				AC_SUBST(AMIGA_LIB_LDFLAGS, $t)
			])

			AC_SUBST(LIBBASES_M, libbases.m)
		])

		enable_shared="no"
		enable_threads="no"
		;;
	*-msdosdjgpp*)
		enable_shared="no"
		enable_threads="no"
		enable_sockets="no"
		;;
	*-*-mingw*)
		LDFLAGS="$LDFLAGS -Wl,--allow-multiple-definition"
		LIBS="$LIBS -lversion"

		AC_SUBST(USE_SRCS_WINDOWS, '${SRCS_WINDOWS}')
		;;
	*-psp-*)
		AS_IF([test x"$DEVKITPSP" = x""], [
			AC_MSG_ERROR(
				[DEVKITPSP is not set! Please set DEVKITPSP.])
		])

		AS_IF([test x"$OBJCFLAGS" = x""], [
			OBJCFLAGS="-O2"
		])
		OBJCFLAGS="$OBJCFLAGS -G0"
		OBJFW_OBJCFLAGS="$OBJFW_OBJCFLAGS -G0"
		CPPFLAGS="$CPPFLAGS -I$DEVKITPSP/psp/sdk/include"
		LDFLAGS="$LDFLAGS -G0"
		LIBS="$LIBS -L$DEVKITPSP/psp/sdk/lib -lpspdebug -lpspdisplay"
		LIBS="$LIBS -lpspge -lpspctrl -lpspsdk -lc -lpspnet"
		LIBS="$LIBS -lpspnet_inet -lpspnet_apctl -lpspnet_resolver"
		LIBS="$LIBS -lpsputility -lpspuser -lpspkernel -lgcc -lpsplibc"
		enable_shared="no"
		enable_threads="no"	# TODO
		enable_sockets="no"	# TODO
		check_pedantic="no"

		AC_SUBST(MAP_LDFLAGS, ['-Wl,-Map,$@.map'])
		;;
esac

AS_IF([test x"$host_os" = x"msdosdjgpp" -a x"$build_os" = x"msdosdjgpp"], [
	dnl Hack to make configure find these on DOS.
	: ${AR:=ar.exe}
	: ${GREP:=grep.exe}
	: ${RANLIB:=ranlib.exe}
])

AC_LANG([Objective C])
AC_PROG_OBJC([clang egcc gcc])
AC_PROG_OBJCPP
AC_PROG_LN_S
AC_PROG_INSTALL
AC_PROG_EGREP

BUILDSYS_CHECK_IOS

AC_ARG_WITH(wii,
	AS_HELP_STRING([--with-wii], [build for Wii]))
AS_IF([test x"$with_wii" = x"yes"], [
	AS_IF([test x"$DEVKITPRO" = x""], [
		AC_MSG_ERROR([DEVKITPRO is not set! Please set DEVKITPRO.])
	])

	flags="-mrvl -mcpu=750 -meabi -mhard-float"
	OBJCFLAGS="$OBJCFLAGS $flags"
	OBJFW_OBJCFLAGS="$OBJFW_OBJCFLAGS $flags"
	CPPFLAGS="$CPPFLAGS -DGEKKO -I$DEVKITPRO/libogc/include"
	LDFLAGS="$LDFLAGS -mrvl -mcpu=750 -meabi -mhard-float"
	LIBS="$LIBS -L$DEVKITPRO/libogc/lib/wii -lfat -logc"
	TESTS_LIBS="$TESTS_LIBS -lwiiuse -lbte"
	enable_shared="no"
	enable_threads="no"	# TODO

	AC_DEFINE(OF_WII, 1, [Whether we are compiling for Wii])
	OBJFW_CPPFLAGS="$OBJFW_CPPFLAGS -DGEKKO -I\$DEVKITPRO/libogc/include"
	AC_SUBST(MAP_LDFLAGS, ['-Wl,-Map,$@.map'])
])

AC_ARG_WITH(nds,
	AS_HELP_STRING([--with-nds], [build for Nintendo DS]))
AS_IF([test x"$with_nds" = x"yes"], [
	AS_IF([test x"$DEVKITPRO" = x""], [
		AC_MSG_ERROR([DEVKITPRO is not set! Please set DEVKITPRO.])
	])

	flags="-march=armv5te -mtune=arm946e-s -mthumb -mthumb-interwork"
	OBJCFLAGS="$OBJCFLAGS $flags"
	OBJFW_OBJCFLAGS="$OBJFW_OBJCFLAGS $flags"
	CPPFLAGS="$CPPFLAGS -DARM9 -I$DEVKITPRO/libnds/include"
	ASFLAGS="$ASFLAGS -march=armv5te"
	LDFLAGS="$LDFLAGS -specs=ds_arm9.specs"
	LIBS="$LIBS -L$DEVKITPRO/libnds/lib -lfilesystem -lfat -lnds9"
	enable_shared="no"
	enable_threads="no"	# TODO
	enable_sockets="no"	# TODO
	check_pedantic="no"

	AC_DEFINE(OF_NINTENDO_DS, 1, [Whether we are compiling for Nintendo DS])
	OBJFW_CPPFLAGS="$OBJFW_CPPFLAGS -DARM9 -I\$DEVKITPRO/libnds/include"
	AC_SUBST(MAP_LDFLAGS, ['-Wl,-Map,$@.map'])
])

AC_ARG_WITH(3ds,
	AS_HELP_STRING([--with-3ds], [build for Nintendo 3DS]))
AS_IF([test x"$with_3ds" = x"yes"], [
	AS_IF([test x"$DEVKITPRO" = x""], [
		AC_MSG_ERROR([DEVKITPRO is not set! Please set DEVKITPRO.])
	])

	flags="-march=armv6k -mtune=mpcore -mfloat-abi=hard -mtp=soft"
	flags="$flags -mword-relocations"
	OBJCFLAGS="$OBJCFLAGS $flags"
	OBJFW_OBJCFLAGS="$OBJFW_OBJCFLAGS $flags"
	CPPFLAGS="$CPPFLAGS -DARM11 -I$DEVKITPRO/libctru/include"
	ASFLAGS="$ASFLAGS -march=armv6k"
	LDFLAGS="$LDFLAGS -specs=3dsx.specs -march=armv6k -mtune=mpcore"
	LDFLAGS="$LDFLAGS -mfloat-abi=hard -mtp=soft -mword-relocations"
	LIBS="$LIBS -L$DEVKITPRO/libctru/lib -lctru"
	enable_shared="no"
	enable_threads="no"	# TODO
	check_pedantic="no"

	AC_DEFINE(OF_NINTENDO_3DS, 1,
		[Whether we are compiling for Nintendo 3DS])
	OBJFW_CPPFLAGS="$OBJFW_CPPFLAGS -DARM11 -I\$DEVKITPRO/libctru/include"
	AC_SUBST(MAP_LDFLAGS, ['-Wl,-Map,$@.map'])
])

CPP="$OBJCPP"
CPPFLAGS="$CPPFLAGS $OBJCPPFLAGS -DOF_COMPILING_OBJFW"
flags="-fexceptions -fobjc-exceptions -funwind-tables"
flags="$flags -fconstant-string-class=OFConstantString"
OBJCFLAGS="$OBJCFLAGS -Wall $flags"
OBJFW_OBJCFLAGS="$OBJFW_OBJCFLAGS $flags"
dnl amiga-gcc requires -fexceptions in LDFLAGS in order to link in the glue code
dnl for registering the frames.
LDFLAGS="$LDFLAGS -fexceptions"

case "$OBJC" in
	*clang*)
		case "$host" in
			dnl Clang generates MIPS assembly not accepted by GNU
			dnl as, however, Clang's integrated assembler doesn't
			dnl accept everything used in ObjFW's assembly files.
			dnl Therefore, use the integrated assembler for ObjC
			dnl files, but not for assembly files.
			mips*-*-*)
				flag="-integrated-as"
				OBJCFLAGS="$OBJCFLAGS $flag"
				OBJFW_OBJCFLAGS="$OBJFW_OBJCFLAGS $flag"
				;;
			dnl Clang's assembler on Windows is not complete yet
			dnl and cannot compile all .S files.
			*-*-mingw*)
				ASFLAGS="$ASFLAGS -no-integrated-as"
				;;
			dnl Clang generates assembly output on SPARC64 that
			dnl OpenBSD's assembler does not accept.
			sparc64-*-*openbsd*)
				flag="-integrated-as"
				OBJCFLAGS="$OBJCFLAGS $flag"
				OBJFW_OBJCFLAGS="$OBJFW_OBJCFLAGS $flag"
				;;
		esac
		;;
esac

AX_CHECK_COMPILER_FLAGS(-std=gnu11, [
	OBJCFLAGS="$OBJCFLAGS -std=gnu11"
], [
	AX_CHECK_COMPILER_FLAGS(-std=gnu1x, [
		OBJCFLAGS="$OBJCFLAGS -std=gnu1x"
	], [
		AX_CHECK_COMPILER_FLAGS(-std=gnu99,
			[OBJCFLAGS="$OBJCFLAGS -std=gnu99"])
	])
])

case "$build_os" in
	morphos*)
		# MorphOS 3.10 has a buggy ixemul that does not work with -pipe.
		;;
	*)
		AX_CHECK_COMPILER_FLAGS(-pipe, [OBJCFLAGS="$OBJCFLAGS -pipe"])
		;;
esac
AX_CHECK_COMPILER_FLAGS(-fno-common, [OBJCFLAGS="$OBJCFLAGS -fno-common"])
AX_CHECK_COMPILER_FLAGS(-Xclang -fno-constant-cfstrings, [
	flag="-Xclang -fno-constant-cfstrings"
	OBJCFLAGS="$OBJCFLAGS $flag"
	OBJFW_OBJCFLAGS="$OBJFW_OBJCFLAGS $flag"
])
AX_CHECK_COMPILER_FLAGS([-Wsign-compare -Werror],
	[OBJCFLAGS="$OBJCFLAGS -Wsign-compare"])
AS_IF([test x"$with_nds" != x"yes"], [
	AX_CHECK_COMPILER_FLAGS([-Wshadow -Werror],
		[OBJCFLAGS="$OBJCFLAGS -Wshadow"])
])
AX_CHECK_COMPILER_FLAGS([-Wshorten-64-to-32 -Werror],
	[OBJCFLAGS="$OBJCFLAGS -Wshorten-64-to-32"])
AX_CHECK_COMPILER_FLAGS([-Wundeclared-selector -Werror],
	[OBJCFLAGS="$OBJCFLAGS -Wundeclared-selector"])
AX_CHECK_COMPILER_FLAGS([-Wsemicolon-before-method-body -Werror],
	[OBJCFLAGS="$OBJCFLAGS -Wsemicolon-before-method-body"])
AX_CHECK_COMPILER_FLAGS([-Wobjc-missing-property-synthesis -Werror],
	[OBJCFLAGS="$OBJCFLAGS -Wobjc-missing-property-synthesis"])
AX_CHECK_COMPILER_FLAGS([-Wmissing-method-return-type -Werror],
	[OBJCFLAGS="$OBJCFLAGS -Wmissing-method-return-type"])

case "$host" in
	m68k-*-amigaos*)
		dnl The inline headers generate code that triggers
		dnl -Wpointer-sign.
		OBJCFLAGS="$OBJCFLAGS -Wno-pointer-sign"
		;;
esac

AC_MSG_CHECKING(whether Objective C compiler supports properties)
AC_TRY_COMPILE([
	#ifdef __has_attribute
	# if __has_attribute(objc_root_class)
	__attribute__((__objc_root_class__))
	# endif
	#endif
	@interface Foo
	{
		id bar;
	}

	@property (nonatomic, retain) id bar;
	@end
], [
	Foo *foo = (id)0;
	[foo setBar: (id)0];
	foo = [foo bar];
], [
	AC_MSG_RESULT(yes)
], [
	AC_MSG_RESULT(no)
	AC_MSG_ERROR(Compiler does not support properties!)
])

AC_CHECK_TOOL(AR, ar)
AC_PROG_RANLIB

AC_ARG_ENABLE(shared,
	AS_HELP_STRING([--disable-shared], [do not build shared library]))
AS_IF([test x"$enable_shared" != x"no"], [
	BUILDSYS_SHARED_LIB
	AC_SUBST(OBJFW_SHARED_LIB, "${LIB_PREFIX}objfw${LIB_SUFFIX}")
	AC_SUBST(EXCEPTIONS_LIB_A, "exceptions.lib.a")
	AC_SUBST(EXCEPTIONS_EXCEPTIONS_LIB_A, "exceptions/exceptions.lib.a")
	AC_SUBST(FORWARDING_LIB_A, "forwarding.lib.a")
	AC_SUBST(FORWARDING_FORWARDING_LIB_A, "forwarding/forwarding.lib.a")
	AC_SUBST(LOOKUP_ASM_LIB_A, "lookup-asm.lib.a")
	AC_SUBST(LOOKUP_ASM_LOOKUP_ASM_LIB_A, "lookup-asm/lookup-asm.lib.a")

	BUILDSYS_FRAMEWORK([
		AC_SUBST(OBJFW_FRAMEWORK, "ObjFW.framework")
		build_framework="yes"
	])
], [
	AC_DEFINE(OF_NO_SHARED, 1, [Whether no shared library was built])
	AC_SUBST(LIBOBJFW_DEP, "../src/libobjfw.a")
	AC_SUBST(LIBOBJFW_DEP_LVL2, "../../src/libobjfw.a")
])

AS_IF([test x"$build_framework" = x"yes"], [
	TESTS_LIBS="-framework ObjFW \${RUNTIME_FRAMEWORK_LIBS} $TESTS_LIBS"
	TESTS_LIBS="-F../src -F../src/runtime $TESTS_LIBS"
], [
	TESTS_LIBS="\${RUNTIME_LIBS} $TESTS_LIBS"
	TESTS_LIBS="-L../src/runtime -L../src/runtime/linklib $TESTS_LIBS"
	TESTS_LIBS="-L../src -lobjfw $TESTS_LIBS"
])

AC_ARG_ENABLE(amiga-lib,
	AS_HELP_STRING([--disable-amiga-lib], [do not build Amiga library]))
AS_IF([test x"$supports_amiga_lib" != x"yes"], [enable_amiga_lib="no"])

AS_IF([test x"$enable_shared" = x"no" -a x"$enable_amiga_lib" = x"no"], [
	enable_static="yes"
])

AC_ARG_ENABLE(static, AS_HELP_STRING([--enable-static], [build static library]))
AS_IF([test x"$enable_static" = x"yes" -o x"$enable_amiga_lib" != x"no"], [
	AC_SUBST(OBJFW_STATIC_LIB, "libobjfw.a")
	AC_SUBST(EXCEPTIONS_A, "exceptions.a")
	AC_SUBST(EXCEPTIONS_EXCEPTIONS_A, "exceptions/exceptions.a")
	AC_SUBST(FORWARDING_A, "forwarding.a")
	AC_SUBST(FORWARDING_FORWARDING_A, "forwarding/forwarding.a")
	AC_SUBST(LOOKUP_ASM_A, "lookup-asm.a")
	AC_SUBST(LOOKUP_ASM_LOOKUP_ASM_A, "lookup-asm/lookup-asm.a")
])

AC_DEFINE_UNQUOTED(PLUGIN_SUFFIX, "$PLUGIN_SUFFIX", [Suffix for plugins])
AS_IF([test x"$enable_files" != x"no" -a x"$PLUGIN_SUFFIX" != x""], [
	AC_SUBST(USE_SRCS_PLUGINS, '${SRCS_PLUGINS}')
	AC_SUBST(TESTPLUGIN, "plugin")
	AC_DEFINE(OF_HAVE_PLUGINS, 1, [Whether we have plugin support])

	AS_IF([test x"$build_framework" = x"yes"], [
		TESTPLUGIN_LIBS="-F../../src -F../../src/runtime"
		TESTPLUGIN_LIBS="$TESTPLUGIN_LIBS -framework ObjFW"
		TESTPLUGIN_LIBS="$TESTPLUGIN_LIBS \${RUNTIME_FRAMEWORK_LIBS}"
	], [
		TESTPLUGIN_LIBS="-L../../src -L../../src/runtime"
		TESTPLUGIN_LIBS="$TESTPLUGIN_LIBS -lobjfw \${RUNTIME_LIBS}"
	])
	AC_SUBST(TESTPLUGIN_LIBS)
])

AC_MSG_CHECKING(whether we need -D_GNU_SOURCE)
AC_EGREP_CPP(egrep_cpp_yes, [
	#include <stdlib.h>

	#if defined(__GLIBC__) || defined(__MINGW32__) || \
	    defined(__NEWLIB__) || defined(__MORPHOS__)
	egrep_cpp_yes
	#endif
], [
	CPPFLAGS="-D_GNU_SOURCE $CPPFLAGS"
	AC_MSG_RESULT(yes)
], [
	AC_MSG_RESULT(no)
])

case "$host_os" in
	solaris*)
		CPPFLAGS="-D__EXTENSIONS__ -D_POSIX_PTHREAD_SEMANTICS $CPPFLAGS"
		;;
esac

objc_runtime="ObjFW runtime"
AC_CHECK_HEADER(objc/objc.h)
AC_MSG_CHECKING(which Objective C runtime to use)
AC_ARG_ENABLE(runtime,
	AS_HELP_STRING([--enable-runtime], [use the included runtime]))
AC_ARG_ENABLE(seluid24,
	AS_HELP_STRING([--enable-seluid24],
		[use 24 bit instead of 16 bit for selector UIDs]))
AS_IF([test x"$enable_runtime" != x"yes"], [
	AS_IF([test x"$ac_cv_header_objc_objc_h" = x"yes"], [
		AC_EGREP_CPP(egrep_cpp_yes, [
			#import <objc/objc.h>

			#ifdef OBJC_BOOL_DEFINED
			egrep_cpp_yes
			#endif
		], [
			objc_runtime="Apple runtime"
		], [
			dnl We don't want the GNU runtime
			:
		])
	])
])
AC_MSG_RESULT($objc_runtime)

case "$objc_runtime" in
	"ObjFW runtime")
		AC_DEFINE(OF_OBJFW_RUNTIME, 1,
			[Whether we use the ObjFW runtime])

		AC_MSG_CHECKING([whether -fobjc-runtime=objfw is supported])

		old_OBJCFLAGS="$OBJCFLAGS"
		OBJCFLAGS="$OBJCFLAGS -Xclang -fobjc-runtime=objfw"
		AC_TRY_LINK([
			#ifdef __has_attribute
			# if __has_attribute(objc_root_class)
			__attribute__((__objc_root_class__))
			# endif
			#endif
			@interface Test
			+ (void)test;
			@end

			@implementation Test
			+ (void)test
			{
			}
			@end

			void *
			objc_msg_lookup(void *obj, void *sel)
			{
				return (void *)0;
			}

			void
			__objc_exec_class(void *module)
			{
			}
		], [
			[Test test];
		], [
			flag="-Xclang -fobjc-runtime=objfw"
			OBJFW_OBJCFLAGS="$OBJFW_OBJCFLAGS $flag"
			AC_MSG_RESULT(yes)
		], [
			flag="-fgnu-runtime"
			OBJCFLAGS="$old_OBJCFLAGS $flag"
			OBJFW_OBJCFLAGS="$OBJFW_OBJCFLAGS $flag"
			AC_MSG_RESULT(no)
			old_compiler="yes"
		])

		AC_SUBST(RUNTIME, "runtime")

		AS_IF([test x"$enable_shared" != x"no"], [
			AC_SUBST(OBJFWRT_SHARED_LIB,
				"${LIB_PREFIX}objfwrt${LIB_SUFFIX}")
		])

		AS_IF([test x"$enable_static" = x"yes"], [
			AC_SUBST(OBJFWRT_STATIC_LIB, "libobjfwrt.a")
		])

		AS_IF([test x"$build_framework" = x"yes"], [
			AC_SUBST(OBJFWRT_FRAMEWORK, "ObjFWRT.framework")
			AC_SUBST(RUNTIME_FRAMEWORK_LIBS, "-framework ObjFWRT")
		])

		AS_IF([test x"$enable_amiga_lib" != x"no"], [
			AC_SUBST(RUNTIME_LIBS, "-lobjfwrt.library")
			AC_SUBST(LINKLIB, linklib)
			tmp="../src/runtime/linklib/libobjfwrt.library.a"
			AC_SUBST(LIBOBJFWRT_DEP, "$tmp")
			AC_SUBST(LIBOBJFWRT_DEP_LVL2, "../$tmp")
		], [
			AC_SUBST(RUNTIME_LIBS, "-lobjfwrt")
		])

		AS_IF([test x"$enable_shared" = x"no" \
				-a x"$enable_amiga_lib" = x"no"], [
			tmp="../src/runtime/libobjfwrt.a"
			AC_SUBST(LIBOBJFWRT_DEP, "$tmp")
			AC_SUBST(LIBOBJFWRT_DEP_LVL2, "../$tmp")
		])

		AS_IF([test x"$enable_seluid24" = x"yes"], [
			AC_DEFINE(OF_SELUID24, 1,
				[Whether to use 24 bit selector UIDs])
		])

		AC_MSG_CHECKING(for exception type)
		AC_TRY_COMPILE([
			extern void foo();
		], [
			@try {
				foo();
			} @finally {
				foo();
			}
		], [
			AS_IF([$EGREP __gnu_objc_personality_v0 \
					conftest.$ac_objext >/dev/null], [
				exception_type="DWARF"
			])
			AS_IF([$EGREP __gnu_objc_personality_sj0 \
					conftest.$ac_objext >/dev/null], [
				exception_type="SjLj"
			])
			AS_IF([$EGREP __gnu_objc_personality_seh0 \
					conftest.$ac_objext >/dev/null], [
				exception_type="SEH"
			])

			raise_exception="_Unwind_RaiseException"

			case "$exception_type" in
			DWARF)
				AC_DEFINE(HAVE_DWARF_EXCEPTIONS, 1,
					[Whether DWARF exceptions are used])
				;;
			SjLj)
				AC_DEFINE(HAVE_SJLJ_EXCEPTIONS, 1,
					[Whether SjLj exceptions are used])
				raise_exception="_Unwind_SjLj_RaiseException"
				;;
			SEH)
				AC_DEFINE(HAVE_SEH_EXCEPTIONS, 1,
					[Whether SEH exceptions are used])
				;;
			*)
				AC_MSG_RESULT(unknown)
				AC_MSG_ERROR([Exception type not detected!])
				;;
			esac

			AC_MSG_RESULT($exception_type)
		], [
			AC_MSG_RESULT(exceptions unavailable!)
			AC_MSG_ERROR([Exceptions not accepted by compiler!])
		])

		AC_CHECK_FUNC($raise_exception, [], [
			AC_CHECK_LIB(c++, $raise_exception, [
				LIBS="-lc++ -lc++abi -lpthread $LIBS"
			], [
				AC_MSG_ERROR([_Unwind_RaiseException missing!])
			], [-lc++abi -lpthread])
		])

		AC_CHECK_FUNCS(_Unwind_GetDataRelBase _Unwind_GetTextRelBase)
		;;
	"Apple runtime")
		AC_DEFINE(OF_APPLE_RUNTIME, 1,
			[Whether we use the Apple ObjC runtime])

		AC_CHECK_LIB(objc, objc_msgSend, [
			AC_SUBST(RUNTIME_LIBS, "-lobjc")
			AC_SUBST(RUNTIME_FRAMEWORK_LIBS, "-lobjc")
		], [
			AC_MSG_ERROR([libobjc not found!])
		])
		;;
esac

AC_CHECK_FUNCS(_Unwind_Backtrace)

AC_CHECK_FUNC(objc_constructInstance, [], [
	AC_SUBST(INSTANCE_M, "instance.m")
])

AC_CHECK_FUNC(objc_autoreleasePoolPush, [], [
	AC_SUBST(AUTORELEASE_M, "autorelease.m")
])

case "$host_os" in
	darwin*)
		AC_SUBST(LDFLAGS_REEXPORT, ["-Wl,-reexport-lobjfw"])
		AS_IF([test x"$objc_runtime" = x"Apple runtime"], [
			AC_SUBST(REEXPORT_RUNTIME, ["-Wl,-reexport-lobjc"])
			AC_SUBST(REEXPORT_RUNTIME_FRAMEWORK,
				["-Wl,-reexport-lobjc"])
			LDFLAGS="$LDFLAGS -Wl,-U,_NSFoundationVersionNumber"
		])

		AS_IF([test x"$objc_runtime" = x"ObjFW runtime"], [
			AS_IF([test x"$exception_type" = x"DWARF"], [
				LDFLAGS="$LDFLAGS -Wl,-U,___gxx_personality_v0"
			])
			AS_IF([test x"$exception_type" = x"SjLj"], [
				LDFLAGS="$LDFLAGS -Wl,-U,___gxx_personality_sj0"
			])
			AC_SUBST(REEXPORT_RUNTIME, ["-Wl,-reexport-lobjfwrt"])
			AC_SUBST(REEXPORT_RUNTIME_FRAMEWORK,
				["-Wl,-reexport_framework,ObjFWRT"])
		])

		AC_CHECK_HEADERS(sysdir.h)
		AC_CHECK_FUNCS(sysdir_start_search_path_enumeration)

		AS_IF([test x"$host_is_ios" = x"yes"], [
			AC_SUBST(TESTS_STATIC_LIB, tests.a)
			TESTS_LIBS="$TESTS_LIBS -framework CoreFoundation"
		])
		;;
esac

AC_C_BIGENDIAN([
	AC_DEFINE(OF_BIG_ENDIAN, 1, [Whether we are big endian])
])
AS_IF([test x"$ac_cv_c_bigendian" = x"universal"], [
	AC_DEFINE(OF_UNIVERSAL, 1, [Whether we are building a universal binary])
])

AC_MSG_CHECKING(for SIZE_MAX)
AC_EGREP_CPP(egrep_cpp_yes, [
	#include <stdint.h>
	#include <limits.h>

	#ifdef SIZE_MAX
	egrep_cpp_yes
	#endif
], [
	AC_MSG_RESULT(yes)
], [
	AC_MSG_RESULT(no)
	AC_MSG_CHECKING(for SIZE_T_MAX)
	AC_EGREP_CPP(egrep_cpp_yes, [
		#include <stdint.h>
		#include <limits.h>

		#ifdef SIZE_T_MAX
		egrep_cpp_yes
		#endif
	], [
		AC_MSG_RESULT(yes)
		size_max="SIZE_T_MAX"
	], [
		AC_MSG_RESULT(no)
		size_max="(~(size_t)0)"
	])
	AC_DEFINE_UNQUOTED(SIZE_MAX, $size_max, [Maximum value for size_t])
])
AC_MSG_CHECKING(for SSIZE_MAX)
AC_EGREP_CPP(egrep_cpp_yes, [
	#include <stdint.h>
	#include <limits.h>

	#ifdef SSIZE_MAX
	egrep_cpp_yes
	#endif
], [
	AC_MSG_RESULT(yes)
], [
	AC_MSG_RESULT(no)
	AC_DEFINE(SSIZE_MAX, [((ssize_t)(SIZE_MAX / 2))],
		[Maximum value for ssize_t])
])
AC_MSG_CHECKING(for UINTPTR_MAX)
AC_EGREP_CPP(egrep_cpp_yes, [
	#include <stdint.h>
	#include <limits.h>

	#ifdef UINTPTR_MAX
	egrep_cpp_yes
	#endif
], [
	AC_MSG_RESULT(yes)
], [
	AC_MSG_RESULT(no)
	AC_DEFINE(UINTPTR_MAX, [(~(uintptr_t)0)], [Maximum value for uintptr_t])
])

AC_CHECK_HEADER(inttypes.h,
	[AC_DEFINE(OF_HAVE_INTTYPES_H, 1, [Whether we have inttypes.h])])

AC_CHECK_HEADER(sys/types.h,
	[AC_DEFINE(OF_HAVE_SYS_TYPES_H, 1, [Whether we have sys/types.h])])

AC_CHECK_TYPE(max_align_t,
	[AC_DEFINE(OF_HAVE_MAX_ALIGN_T, 1, [Whether we have max_align_t])])

AC_CHECK_HEADER(stdnoreturn.h,
	[AC_DEFINE(OF_HAVE_STDNORETURN_H, 1, [Whether we have stdnoreturn.h])])

AC_CHECK_TYPE(wchar_t)
AC_CHECK_HEADER(wchar.h)

AC_CHECK_SIZEOF(float)
AC_CHECK_SIZEOF(double)
AS_IF([test x"$ac_cv_sizeof_float" != x"4" -o x"$ac_cv_sizeof_double" != x"8"],
	[AC_MSG_ERROR(
		[Floating point implementation does not conform to IEEE 754!])])

AC_MSG_CHECKING(for floating point endianess)
fp_endianess="unknown"
AS_IF([test x"$ac_cv_c_bigendian" != x"universal"], [
	AC_TRY_COMPILE([
		double endianess = 2.993700760838795055656993580068609688772747263874402942272934826871811872228512759832626847251963763755836687759498519784550143745834860002945223766052808125982053455555265216112722718870586961456110693379343178124592311441022662940307099598578775368547768968914916965731708568179631324904813506101190853720749196062963892799499230635163056742330563321122389331703618066046034494287335316842529021563862331183541255013987734473643350285400060357711238514186776429325214739886098119655678483017894951556639821088508565036657794343031121375178126860889964700274558728491825977274341798997758923017217660272136611938897932105874133412726223468780517578125e-259;
	], [
	], [
		AS_IF([$EGREP BigEnd conftest.$ac_objext >/dev/null], [
			AC_DEFINE(OF_FLOAT_BIG_ENDIAN, 1,
				[Whether floats are big endian])
			fp_endianess="big endian"
		], [
			AS_IF([$EGREP dnEgiB conftest.$ac_objext >/dev/null], [
				fp_endianess="little endian"
			])
		])
	])
], [
	fp_endianess="universal"
])
AC_MSG_RESULT($fp_endianess)
AS_IF([test x"$fp_endianess" = x"unknown"], [
	AC_MSG_ERROR(
		[Floating point implementation does not conform to IEEE 754!])])

AC_MSG_CHECKING(for INFINITY)
AC_TRY_COMPILE([
	#include <stdio.h>
	#include <math.h>
], [
	printf("%f", INFINITY);
], [
	AC_MSG_RESULT(yes)
], [
	AC_MSG_RESULT(no)

	AC_MSG_CHECKING(for __builtin_inf)
	AC_TRY_COMPILE([
		#include <stdio.h>
	], [
		printf("%f", __builtin_inf());
	], [
		AC_MSG_RESULT(yes)
		AC_DEFINE(INFINITY, [(__builtin_inf())],
			[Workaround for missing INFINITY])
	], [
		AC_MSG_RESULT(no)

		AC_MSG_ERROR([Neither INFINITY or __builtin_inf was found!])
	])
])

case "$host_cpu" in
	arm* | earm*)
		AC_MSG_CHECKING(for VFP2 or above)
		AC_TRY_COMPILE([], [
			#if !defined(__arm64__) && !defined(__aarch64__) && \
			    !defined(__ARM64_ARCH_8__)
			__asm__ __volatile__ (
			    "fstmfdd sp!, {d0-d7}"
			);
			#endif
		], [
			AC_DEFINE(HAVE_VFP2, 1, [Whether we have VFP2 or above])
			AC_MSG_RESULT(yes)
		], [
			AC_MSG_RESULT(no)
		])
		;;
esac

AC_CHECK_FUNCS(strerror_r)

AC_CHECK_LIB(m, fmod, LIBS="$LIBS -lm")
AC_CHECK_LIB(complex, creal, TESTS_LIBS="$TESTS_LIBS -lcomplex")

AC_CHECK_FUNC(asprintf, [
	case "$host" in
		*-psp-*)
			dnl asprintf is broken on the PSP, but snprintf works.
			have_asprintf="no"
			ac_cv_snprintf_useful_ret="yes"
			;;
		*)
			have_asprintf="yes"
			AC_DEFINE(HAVE_ASPRINTF, 1,
				[Whether we have asprintf()])
		;;
	esac
], [
	have_asprintf="no"

	AC_MSG_CHECKING(whether snprintf returns something useful)
	AC_CACHE_VAL(ac_cv_snprintf_useful_ret, [
		AC_TRY_RUN([
			#include <stdio.h>

			int
			main()
			{
				return (snprintf(NULL, 0, "asd") == 3 ? 0 : 1);
			}
		], [
			ac_cv_snprintf_useful_ret="yes"
		], [
			ac_cv_snprintf_useful_ret="no"
		], [
			ac_cv_snprintf_useful_ret="no"
		])
	])
	AC_MSG_RESULT($ac_cv_snprintf_useful_ret)
])
test x"$have_asprintf" != x"yes" -a x"$ac_cv_snprintf_useful_ret" != x"yes" && \
	AC_MSG_ERROR(No asprintf and no snprintf returning required space!)

AC_ARG_ENABLE(unicode-tables,
	AS_HELP_STRING([--disable-unicode-tables], [Disable Unicode tables]))
AS_IF([test x"$enable_unicode_tables" != x"no"], [
	AC_DEFINE(OF_HAVE_UNICODE_TABLES, 1,
		[Whether to build with Unicode tables])
	AC_SUBST(UNICODE_M, "unicode.m")
])

ENCODINGS_SRCS=""
AC_DEFUN([ENCODING_FLAG], [
	AC_ARG_ENABLE($1,
		AS_HELP_STRING([--disable-$1],
			[Disables support for $3]))
	AS_IF([test x"$enable_$2" != x"no"], [
		AC_DEFINE($4, 1,
			[Whether we have support for $3])
		ENCODINGS_SRCS="$ENCODINGS_SRCS $2.m"
	])
])
ENCODING_FLAG(codepage-437, codepage_437, [Codepage 437], HAVE_CODEPAGE_437)
ENCODING_FLAG(codepage-850, codepage_850, [Codepage 850], HAVE_CODEPAGE_850)
ENCODING_FLAG(codepage-858, codepage_858, [Codepage 858], HAVE_CODEPAGE_858)
ENCODING_FLAG(iso-8859-2, iso_8859-2, [ISO 8859-2], HAVE_ISO_8859_2)
ENCODING_FLAG(iso-8859-3, iso_8859-3, [ISO 8859-3], HAVE_ISO_8859_3)
ENCODING_FLAG(iso-8859-15, iso_8859-15, [ISO 8859-15], HAVE_ISO_8859_15)
ENCODING_FLAG(koi8-r, koi8-r, [KOI8-R], HAVE_KOI8_R)
ENCODING_FLAG(koi8-u, koi8-u, [KOI8-U], HAVE_KOI8_U)
ENCODING_FLAG(mac-roman, mac_roman, [Mac Roman encoding], HAVE_MAC_ROMAN)
ENCODING_FLAG(windows-1251, windows-1251, [Windows-1251], HAVE_WINDOWS_1251)
ENCODING_FLAG(windows-1252, windows-1252, [Windows-1252], HAVE_WINDOWS_1252)

AC_SUBST(ENCODINGS_SRCS)
AS_IF([test x"$ENCODINGS_SRCS" != x""], [
	AC_SUBST(ENCODINGS, "encodings")

	AS_IF([test x"$enable_shared" != x"no"], [
		AC_SUBST(ENCODINGS_LIB_A, "encodings.lib.a")
		AC_SUBST(ENCODINGS_ENCODINGS_LIB_A, "encodings/encodings.lib.a")
	])
	AS_IF([test x"$enable_static" = x"yes" -o x"$enable_shared" = x"no"], [
		AC_SUBST(ENCODINGS_A, "encodings.a")
		AC_SUBST(ENCODINGS_ENCODINGS_A, "encodings/encodings.a")
	])
])

AC_CHECK_FUNC(arc4random, [
	AC_DEFINE(OF_HAVE_ARC4RANDOM, 1, [Whether we have arc4random()])
], [
	AC_CHECK_FUNC(random, [
		AC_DEFINE(OF_HAVE_RANDOM, 1, [Whether we have random()])
	])
])

AS_IF([test x"$host_os" != x"morphos"], [
	AC_CHECK_LIB(dl, dlopen, LIBS="$LIBS -ldl")
])
AC_CHECK_HEADERS_ONCE(dlfcn.h)
case "$host_os" in
	netbsd*)
		dnl dladdr exists on NetBSD, but it is completely broken.
		dnl When using it with code that uses __thread, it freezes the
		dnl process so that it has to be killed using SIGKILL.
		dnl When disabling __thread, it doesn't freeze, but all symbols
		dnl are wrong.
		;;
	*)
		AC_CHECK_FUNCS(dladdr)
		;;
esac

AC_CHECK_HEADERS(sys/mman.h)
AC_CHECK_FUNCS(mmap mlock)

AC_ARG_ENABLE(threads,
	AS_HELP_STRING([--disable-threads], [disable thread support]))
AS_IF([test x"$enable_threads" != x"no"], [
	AC_MSG_CHECKING(for threads)

	case "$host_os" in
	amigaos* | morphos*)
		AC_MSG_RESULT(Amiga)
		have_amiga_threads="yes"
		;;
	mingw*)
		AC_MSG_RESULT(WinAPI)
		;;
	*)
		AC_MSG_RESULT(POSIX)

		dnl Use -Wp, as we only use it for the preprocessor.
		AX_CHECK_COMPILER_FLAGS([-Wp,-pthread], [
			CPPFLAGS="$CPPFLAGS -Wp,-pthread"
		], [
			CPPFLAGS="$CPPFLAGS -D_REENTRANT -D_THREAD_SAFE"
		])

		AC_CHECK_LIB(pthread, pthread_create, LIBS="$LIBS -lpthread")

		AC_TRY_LINK([
			#include <pthread.h>
		], [
			pthread_create(NULL, NULL, NULL, NULL);
		], [], [
			AC_MSG_ERROR(No supported threads found!)
		])

		AC_DEFINE(OF_HAVE_PTHREADS, 1, [Whether we have pthreads])

		AC_TRY_COMPILE([
			#include <pthread.h>
		], [
			pthread_mutexattr_t attr;
			pthread_mutexattr_settype(&attr,
			    PTHREAD_MUTEX_RECURSIVE);
		], [
			AC_DEFINE(OF_HAVE_RECURSIVE_PTHREAD_MUTEXES, 1,
				[If pthread mutexes can be recursive])
		])

		AC_CHECK_FUNC(pthread_spin_lock, [
			have_spinlocks="yes"
			AC_DEFINE(OF_HAVE_PTHREAD_SPINLOCKS, 1,
				[Whether we have pthread spinlocks])
		])

		AC_CHECK_FUNC(sched_yield, [
			AC_DEFINE(OF_HAVE_SCHED_YIELD, 1,
				[Whether we have sched_yield()])
		])

		AC_CHECK_FUNCS(pthread_attr_getschedpolicy)
		AC_CHECK_FUNCS(pthread_attr_setinheritsched)

		AC_CHECK_HEADERS(pthread_np.h, [], [], [#include <pthread.h>])
		AC_CHECK_FUNCS(pthread_set_name_np pthread_setname_np, break)
		;;
	esac

	AC_DEFINE(OF_HAVE_THREADS, 1, [Whether we have threads])
	AC_SUBST(USE_SRCS_THREADS, '${SRCS_THREADS}')

	AC_ARG_ENABLE(compiler-tls,
		AS_HELP_STRING([--disable-compiler-tls],
			[disable compiler thread local storage]))

	case "$host" in
		aarch64*-*-android*)
			# Compiler TLS is broken on AArch64 Android with Clang
			enable_compiler_tls="no"
			;;
	esac

	AS_IF([test x"$enable_compiler_tls" != x"no"], [
		AC_CHECK_HEADER(threads.h, [
			AC_DEFINE(OF_HAVE_THREADS_H, 1,
				[Whether we have threads.h])
		])

		AC_MSG_CHECKING(whether _Thread_local works)
		AC_TRY_LINK([
			static _Thread_local int x = 0;
		], [
			x++;
		], [
			AS_IF([test x"$enable_shared" != x"no"], [
				old_OBJCFLAGS="$OBJCFLAGS"
				OBJCFLAGS="$OBJCFLAGS -fPIC"
				AC_TRY_COMPILE([
					static _Thread_local int x = 0;
				], [
					x++;
				], [
					AC_MSG_RESULT(yes)
					AC_DEFINE(OF_HAVE__THREAD_LOCAL, 1,
						[Whether _Thread_local works])
					have_thread_local="yes"
				], [
					AC_MSG_RESULT(no)
				])
				OBJCFLAGS="$old_OBJCFLAGS"
			], [
				AC_MSG_RESULT(yes)
				AC_DEFINE(OF_HAVE__THREAD_LOCAL, 1,
					[Whether _Thread_local works])
				have_thread_local="yes"
			])
		], [
			AC_MSG_RESULT(no)
		])

		AS_IF([test x"$have_thread_local" != x"yes"], [
			AC_MSG_CHECKING(whether __thread works)
			AC_TRY_LINK([
				/* It seems __thread is buggy with GCC 4.1 */
				#if __GNUC__ == 4 && __GNUC_MINOR__ < 2
				# error buggy
				#endif

				__thread int x = 0;
			], [
				x++;
			], [
				AS_IF([test x"$enable_shared" != x"no"], [
					old_OBJCFLAGS="$OBJCFLAGS"
					OBJCFLAGS="$OBJCFLAGS -fPIC"
					AC_TRY_COMPILE([
						__thread int x = 0;
					], [
						x++;
					], [
						AC_MSG_RESULT(yes)
						AC_DEFINE(OF_HAVE___THREAD, 1,
							[Whether __thread works]
						)
					], [
						AC_MSG_RESULT(no)
					])
					OBJCFLAGS="$old_OBJCFLAGS"
				], [
					AC_MSG_RESULT(yes)
					AC_DEFINE(OF_HAVE___THREAD, 1,
						[Whether __thread works])
				])
			], [
				AC_MSG_RESULT(no)
			])
		])
	])

	atomic_ops="none"

	AC_MSG_CHECKING(whether we have an atomic ops assembly implementation)
	AC_EGREP_CPP(egrep_cpp_yes, [
		#if defined(__GNUC__) && (defined(__i386__) || \
			defined(__x86_64__) || defined(__amd64__)) || \
			((defined(__ppc__) || defined(__PPC__) || \
			defined(__powerpc__)) && !defined(__APPLE_CC__))
		egrep_cpp_yes
		#endif
	], [
		AC_MSG_RESULT(yes)
		atomic_ops="assembly implementation"
	], [
		AC_MSG_RESULT(no)
	])

	AC_MSG_CHECKING(whether __atomic_* works)
	AC_TRY_LINK([
		#include <stdbool.h>
		#include <stdint.h>
	], [
		int32_t i, j;
		if (__atomic_add_fetch(&i, 1, __ATOMIC_RELAXED))
			j = __atomic_sub_fetch(&i, 1, __ATOMIC_RELAXED);
		while (!__atomic_compare_exchange_n(&i, &j, 1, false,
		    __ATOMIC_RELAXED, __ATOMIC_RELAXED));
		__atomic_thread_fence(__ATOMIC_SEQ_CST);
	], [
		AC_MSG_RESULT(yes)
		test x"$atomic_ops" = x"none" && \
			atomic_ops="__atomic_* builtins"
		AC_DEFINE(OF_HAVE_ATOMIC_BUILTINS, 1,
			[Whether __atomic_* builtins are available])
	], [
		AC_MSG_RESULT(no)
	])

	AC_MSG_CHECKING(whether __sync_* works)
	AC_TRY_LINK([#include <stdint.h>], [
		int32_t i, j;
		if (__sync_add_and_fetch(&i, 1))
			j = __sync_sub_and_fetch(&i, 1);
		while (!__sync_bool_compare_and_swap(&i, 0, 1));
	], [
		AC_MSG_RESULT(yes)
		test x"$atomic_ops" = x"none" && \
			atomic_ops="__sync_* builtins"
		AC_DEFINE(OF_HAVE_SYNC_BUILTINS, 1,
			[Whether __sync_* builtins are available])
	], [
		AC_MSG_RESULT(no)
	])

	AC_CHECK_HEADER(libkern/OSAtomic.h, [
		test x"$atomic_ops" = x"none" && atomic_ops="libkern/OSAtomic.h"
		AC_DEFINE(OF_HAVE_OSATOMIC, 1,
			[Whether we have libkern/OSAtomic.h])
	])
], [
	dnl We can only have one thread - therefore everything is atomic
	atomic_ops="not needed"
])

AC_MSG_CHECKING(for atomic operations)
AS_IF([test x"$atomic_ops" != x"none"], [
	AC_DEFINE(OF_HAVE_ATOMIC_OPS, 1, [Whether we have atomic operations])
	AC_SUBST(USE_INCLUDES_ATOMIC, '${INCLUDES_ATOMIC}')
])
AC_MSG_RESULT($atomic_ops)

AC_ARG_ENABLE(files,
	AS_HELP_STRING([--disable-files], [disable file support]))
AS_IF([test x"$enable_files" != x"no"], [
	AC_DEFINE(OF_HAVE_FILES, 1, [Whether we have files])
	AC_SUBST(USE_SRCS_FILES, '${SRCS_FILES}')
	AC_SUBST(OFARC, "ofarc")
	AC_SUBST(OFHASH, "ofhash")

	case "$host_os" in
		msdosdjgpp*)
			dnl DJGPP has the type, but it's not really usable.
			;;
		*)
			AC_CHECK_TYPE(off64_t, [
				AC_DEFINE(OF_HAVE_OFF64_T, 1,
					[Whether we have off64_t])
				AC_CHECK_FUNCS([lseek64 lstat64 open64 stat64])
			])
			;;
	esac

	AC_CHECK_HEADERS([pwd.h grp.h])
	AC_CHECK_FUNC(chmod, [
		AC_DEFINE(OF_HAVE_CHMOD, 1, [Whether we have chmod()])
	])
	AC_CHECK_FUNC(chown, [
		AC_DEFINE(OF_HAVE_CHOWN, 1, [Whether we have chown()])
	])
	AC_CHECK_FUNC(link, [
		AC_DEFINE(OF_HAVE_LINK, 1, [Whether we have link()])
	])
	AC_CHECK_FUNC(symlink, [
		AC_DEFINE(OF_HAVE_SYMLINK, 1, [Whether we have symlink()])
	])
	AC_CHECK_FUNCS([lstat])
	AC_CHECK_MEMBERS([struct stat.st_birthtime], [], [], [
		#include <sys/stat.h>
	])

	old_OBJCFLAGS="$OBJCFLAGS"
	OBJCFLAGS="$OBJCFLAGS -Werror"
	AC_MSG_CHECKING(for readdir_r)
	AC_TRY_COMPILE([
		#include <dirent.h>
	], [
		DIR *dir = 0;
		struct dirent entry, *result;

		readdir_r(dir, &entry, &result);
	], [
		AC_MSG_RESULT(yes)
		AC_DEFINE(HAVE_READDIR_R, 1, [Whether we have readdir_r()])
	], [
		AC_MSG_RESULT(no)
	])
	OBJCFLAGS="$old_OBJCFLAGS"
])

AC_CHECK_HEADERS(fcntl.h dirent.h)
AC_CHECK_FUNCS([sysconf gmtime_r localtime_r nanosleep fcntl])

AC_CHECK_HEADERS(xlocale.h)
AC_CHECK_FUNCS([strtod_l strtof_l asprintf_l])

AC_CHECK_HEADERS(sys/utsname.h)
AC_CHECK_FUNCS(uname)

case "$host_os" in
	amigaos*)
		;;
	*)
		AC_CHECK_FUNC(pipe, [
			AC_DEFINE(OF_HAVE_PIPE, 1, [Whether we have pipe()])
		])
		;;
esac

AC_ARG_ENABLE(sockets,
	AS_HELP_STRING([--disable-sockets], [disable socket support]))
AS_IF([test x"$enable_sockets" != x"no"], [
	AC_DEFINE(OF_HAVE_SOCKETS, 1, [Whether we have sockets])
	AC_SUBST(USE_SRCS_SOCKETS, '${SRCS_SOCKETS}')

	case "$host_os" in
		amigaos*)
			;;
		haiku*)
			LIBS="$LIBS -lnetwork"
			;;
		mingw*)
			LIBS="$LIBS -lws2_32 -liphlpapi"
			;;
		*)
			AC_CHECK_LIB(socket, socket, LIBS="$LIBS -lsocket")
			;;
	esac

	AC_CHECK_HEADER(sys/socket.h, [
		AC_DEFINE(OF_HAVE_SYS_SOCKET_H, 1,
			[Whether we have sys/socket.h])
	])
	AC_CHECK_HEADER(netinet/in.h, [
		AC_DEFINE(OF_HAVE_NETINET_IN_H, 1,
			[Whether we have netinet/in.h])
	])
	AC_CHECK_HEADER(netinet/tcp.h, [
		AC_DEFINE(OF_HAVE_NETINET_TCP_H, 1,
			[Whether we have netinet/tcp.h])
	])
	AC_CHECK_HEADERS([arpa/inet.h netdb.h])

	AC_CHECK_MEMBER([struct sockaddr_in6.sin6_addr], [
		AC_EGREP_CPP(egrep_cpp_yes, [
			#ifdef _WIN32
			typedef int BOOL;
			#endif

			#ifdef OF_HAVE_SYS_SOCKET_H
			# include <sys/socket.h>
			#endif

			#ifdef _WIN32
			# ifdef __MINGW32__
			#  include <_mingw.h>
			#  ifdef __MINGW64_VERSION_MAJOR
			#   include <winsock2.h>
			#  endif
			# endif
			# include <windows.h>
			# include <ws2tcpip.h>
			#endif

			#ifdef AF_INET6
			egrep_cpp_yes
			#endif
		], [
			AC_DEFINE(OF_HAVE_IPV6, 1, [Whether we have IPv6])
		])
	], [
	], [
		#ifdef _WIN32
		typedef int BOOL;
		#endif

		#ifdef OF_HAVE_NETINET_IN_H
		# include <netinet/in.h>
		#endif

		#ifdef _WIN32
		# ifdef __MINGW32__
		#  include <_mingw.h>
		#  ifdef __MINGW64_VERSION_MAJOR
		#   include <winsock2.h>
		#  endif
		# endif
		# include <windows.h>
		# include <ws2tcpip.h>
		#endif
	])

	AC_CHECK_FUNCS(paccept accept4, break)

	AC_CHECK_FUNCS(kqueue1 kqueue, [
		AC_DEFINE(HAVE_KQUEUE, 1, [Whether we have kqueue])
		AC_SUBST(OFKQUEUEKERNELEVENTOBSERVER_M,
			"OFKqueueKernelEventObserver.m")
		break
	])
	AC_CHECK_FUNCS(epoll_create1 epoll_create, [
		AC_DEFINE(HAVE_EPOLL, 1, [Whether we have epoll])
		AC_SUBST(OFEPOLLKERNELEVENTOBSERVER_M,
			"OFEpollKernelEventObserver.m")
		break
	])

	AS_IF([test x"$with_wii" = x"yes"], [
		AC_DEFINE(HAVE_POLL, 1, [Whether we have poll()])
		AC_SUBST(OFPOLLKERNELEVENTOBSERVER_M,
			"OFPollKernelEventObserver.m")
	], [
		AC_CHECK_HEADERS(poll.h)
		AC_CHECK_FUNC(poll, [
			AC_DEFINE(HAVE_POLL, 1, [Whether we have poll()])
			AC_SUBST(OFPOLLKERNELEVENTOBSERVER_M,
				"OFPollKernelEventObserver.m")
		])
	])

	case "$host_os" in
		amigaos* | mingw* | morphos*)
			AC_DEFINE(HAVE_SELECT, 1,
				[Whether we have select() or similar])
			AC_SUBST(OFSELECTKERNELEVENTOBSERVER_M,
				"OFSelectKernelEventObserver.m")
			;;
		*)
			AC_CHECK_HEADERS(sys/select.h)
			AC_CHECK_FUNC(select, [
				AC_DEFINE(HAVE_SELECT, 1,
					[Whether we have select() or similar])
				AC_SUBST(OFSELECTKERNELEVENTOBSERVER_M,
					"OFSelectKernelEventObserver.m")
			])
			;;
	esac

	AS_IF([test x"$enable_threads" != x"no"], [
		AC_SUBST(OFHTTPCLIENTTESTS_M, "OFHTTPClientTests.m")
	])

	AC_SUBST(OFDNS, "ofdns")
	AS_IF([test x"$enable_files" != x"no"], [
		AC_SUBST(OFHTTP, "ofhttp")
	])
])

AC_DEFUN([CHECK_BUILTIN_BSWAP], [
	AC_MSG_CHECKING(for __builtin_bswap$1)
	AC_TRY_LINK([
		#include <stdint.h>
		#include <stdio.h>
		#include <errno.h>
	], [
		uint$1_t i = errno;
		printf("%d", (int)__builtin_bswap$1(i));
	], [
		AC_MSG_RESULT(yes)
		AC_DEFINE(OF_HAVE_BUILTIN_BSWAP$1, 1,
			[Whether we have __builtin_bswap$1])
	], [
		AC_MSG_RESULT(no)
	])
])
CHECK_BUILTIN_BSWAP(16)
CHECK_BUILTIN_BSWAP(32)
CHECK_BUILTIN_BSWAP(64)

case "$host" in
	arm*-apple-darwin*)
		have_processes="no"
		;;
	*-*-mingw*)
		have_processes="yes"
		;;
	*-*-msdosdjgpp*)
		have_processes="no"
		;;
	*)
		AC_HEADER_SYS_WAIT
		AC_CHECK_FUNCS(kill)

		AC_CHECK_FUNCS(posix_spawnp, [
			AS_IF([test x"$ac_cv_func_kill" = x"yes"], [
				have_processes="yes"

				AC_CHECK_HEADERS(spawn.h)
			])
		], [
			AC_CHECK_FUNCS([vfork dup2 execvp _exit], [
				AS_IF([test x"$ac_cv_func_vfork" = x"yes" \
				    -a x"$ac_cv_func_pipe" = x"yes" \
				    -a x"$ac_cv_func_dup2" = x"yes" \
				    -a x"$ac_cv_func_execvp" = x"yes" \
				    -a x"$ac_cv_func_kill" = x"yes" \
				    -a x"$ac_cv_func__exit" = x"yes"], [
					have_processes="yes"
				])
			], [
				break
			])
		])
		;;
esac
AS_IF([test x"$have_processes" = x"yes"], [
	AC_SUBST(OFPROCESS_M, "OFProcess.m")
	AC_DEFINE(OF_HAVE_PROCESSES, 1, [Whether we have processes])
])

AC_CHECK_HEADERS_ONCE([complex.h sys/ioctl.h sys/ttycom.h])

AC_CHECK_FUNC(pledge, [
	AC_DEFINE(OF_HAVE_PLEDGE, 1, [Whether we have pledge()])
])

AS_IF([test x"$objc_runtime" = x"Apple runtime"], [
	AC_CHECK_HEADER(Foundation/NSObject.h, [
		AC_SUBST(BRIDGE, "bridge")

		AS_IF([test x"$enable_shared" != x"no"], [
			AC_SUBST(OBJFWBRIDGE_SHARED_LIB,
				"${LIB_PREFIX}objfwbridge${LIB_SUFFIX}")
		])
		AS_IF([test x"$enable_static" = x"yes" \
		    -o x"$enable_shared" = x"no"], [
			AC_SUBST(OBJFWBRIDGE_STATIC_LIB, "libobjfwbridge.a")
		])
		AS_IF([test x"$build_framework" = x"yes"], [
			AC_SUBST(OBJFWBRIDGE_FRAMEWORK,
				"ObjFWBridge.framework")
		])
	])
])

dnl This needs to be after all other header checks, as they include unistd.h,
dnl which in old glibc versions uses __block. This is worked around in the code
dnl by providing a wrapper for unistd.h which takes care of this.
AC_MSG_CHECKING(whether Objective C compiler supports blocks)
old_OBJCFLAGS="$OBJCFLAGS"
OBJCFLAGS="$OBJCFLAGS -Xclang -fblocks"
AC_TRY_COMPILE([], [
	int (^foo)(int bar);
	foo = ^ (int bar) { return 0; }
], [
	OBJFW_OBJCFLAGS="$OBJFW_OBJCFLAGS -Xclang -fblocks"
	AC_SUBST(OFBLOCKTESTS_M, "OFBlockTests.m")
	AC_MSG_RESULT(yes)
], [
	AC_MSG_RESULT(no)
	OBJCFLAGS="$old_OBJCFLAGS"
])

AS_IF([test x"$GOBJC" = x"yes"], [
	OBJCFLAGS="$OBJCFLAGS -Wwrite-strings -Wpointer-arith -Werror"

	AC_MSG_CHECKING(whether we need -Wno-strict-aliasing due to GCC bugs)
	AC_TRY_COMPILE([
		#ifdef __has_attribute
		# if __has_attribute(objc_root_class)
		__attribute__((__objc_root_class__))
		# endif
		#endif
		@interface Foo
		{
			struct objc_class *_isa;
		}
		@end

		static struct {
			struct objc_class *_isa;
		} object;
	], [
		Foo *test = (Foo *)&object;
		(void)test; /* Get rid of unused variable warning */
	], [
		AC_MSG_RESULT(no)
	], [
		AC_MSG_RESULT(yes)
		OBJCFLAGS="$OBJCFLAGS -Wno-strict-aliasing"
	])

	AC_MSG_CHECKING(
	    whether we need -Wno-unused-property-ivar due to Clang bugs)
	AC_TRY_COMPILE([
		#ifdef __has_attribute
		# if __has_attribute(objc_root_class)
		__attribute__((__objc_root_class__))
		# endif
		#endif
		@interface Foo
		{
			struct objc_class *_isa;
			Foo *_foo;
		}

		@property (readonly, nonatomic) Foo *foo;

		+ (Foo *)foo;
		@end

		@implementation Foo
		@synthesize foo = _foo;

		+ (Foo *)foo
		{
			return (Foo *)0;
		}
		@end
	], [
	], [
		AC_MSG_RESULT(no)
	], [
		AC_MSG_RESULT(yes)
		OBJCFLAGS="$OBJCFLAGS -Wno-unused-property-ivar"
	])

	old_OBJCFLAGS="$OBJCFLAGS"
	OBJCFLAGS="$OBJCFLAGS -Wcast-align"
	AC_MSG_CHECKING(whether -Wcast-align is buggy)
	AC_TRY_COMPILE([
		#ifdef __has_attribute
		# if __has_attribute(objc_root_class)
		__attribute__((__objc_root_class__))
		# endif
		#endif
		@interface Foo
		{
			struct objc_class *_isa;
		}
		@end

		@implementation Foo
		- (void)foo
		{
			struct objc_class *c = _isa;
			(void)c;
		}
		@end
	], [
	], [
		AC_MSG_RESULT(no)
	], [
		AC_MSG_RESULT(yes)
		OBJCFLAGS="$old_OBJCFLAGS"
	])

	old_OBJCFLAGS="$OBJCFLAGS"
	OBJCFLAGS="$OBJCFLAGS -Wunreachable-code"
	AC_MSG_CHECKING(whether -Wunreachable-code can be used)
	AC_TRY_COMPILE([
		#include <stdlib.h>

		typedef void *SEL;

		#ifdef __has_attribute
		# if __has_attribute(objc_root_class)
		__attribute__((__objc_root_class__))
		# endif
		#endif
		@interface Object
		- (void)doesNotRecognizeSelector: (SEL)selector
		#ifdef __clang__
		    __attribute__((__noreturn__))
		#endif
		    ;
		- (void)dealloc;
		@end

		@interface Foo: Object
		@end

		void
		test(void)
		{
			if (sizeof(int) == 4)
				__asm__ ("");
			else if (sizeof(int) == 8)
				__asm__ ("");
			else
				abort();
		}

		/*
		 * Unfortunately, this cannot be shorter, as it only works when
		 * it is used inside a macro.
		 */
		#ifdef __clang__
		# define OF_DEALLOC_UNSUPPORTED				\
			[self doesNotRecognizeSelector: _cmd];		\
									\
			abort();					\
									\
			_Pragma("clang diagnostic push ignore \"-Wunreachable-code\"");	\
			[super dealloc];				\
			_Pragma("clang diagnostic pop");
		#else
		# define OF_DEALLOC_UNSUPPORTED				\
			[self doesNotRecognizeSelector: _cmd];		\
									\
			abort();					\
									\
			[super dealloc];
		#endif

		@implementation Foo
		- (void)dealloc
		{
			OF_DEALLOC_UNSUPPORTED
		}
		@end
	], [], [
		AC_MSG_RESULT(yes)
	], [
		AC_MSG_RESULT(no)
		OBJCFLAGS="$old_OBJCFLAGS"
	])

	old_OBJCFLAGS="$OBJCFLAGS"
	OBJCFLAGS="$OBJCFLAGS -Wdocumentation"
	AC_MSG_CHECKING(whether -Wdocumentation works correctly)
	AC_TRY_COMPILE([
		/*!
		 * @class Test conftest.m conftest.m
		 */
		#ifdef __has_attribute
		# if __has_attribute(objc_root_class)
		__attribute__((__objc_root_class__))
		# endif
		#endif
		@interface Test
		@end
	], [
	], [
		AC_MSG_RESULT(yes)
	], [
		AC_MSG_RESULT(no)
		OBJCFLAGS="$old_OBJCFLAGS"
	])

	AS_IF([test x"$check_pedantic" = x"yes"], [
		old_OBJCFLAGS="$OBJCFLAGS"
		OBJCFLAGS="$OBJCFLAGS -pedantic"
		AC_MSG_CHECKING(whether -pedantic is buggy)
		AC_TRY_COMPILE([
			#include <stdlib.h>

			#include <assert.h>

			#ifdef __has_attribute
			# if __has_attribute(objc_root_class)
			__attribute__((__objc_root_class__))
			# endif
			#endif
			@interface Foo
			{
				void *foo;
			}
			@end

			@interface Bar: Foo
			- (void)assert;
			@end

			@implementation Bar
			- (void)assert
			{
				/*
				 * Some versions of glibc break with -pedantic
				 * when using assert.
				 */
				assert(1);
			}
			@end
		], [], [
			AC_MSG_RESULT(no)
		], [
			AC_MSG_RESULT(yes)
			OBJCFLAGS="$old_OBJCFLAGS"
		])
	])

	AS_IF([test x"$ac_cv_header_complex_h" = x"yes"], [
		AC_MSG_CHECKING(whether we need -Wno-gnu-imaginary-constant)
		AC_TRY_COMPILE([
			#include <complex.h>
		], [
			complex float f = 0.5 + 0.5 * I;
			(void)f;
		], [
			AC_MSG_RESULT(no)
		], [
			AC_MSG_RESULT(yes)
			OBJCFLAGS="$OBJCFLAGS -Wno-gnu-imaginary-constant"
		])
	])
])

AS_IF([test x"$cross_compiling" = x"yes"], [
	AC_SUBST(BIN_PREFIX, "${host_alias}-")

	case "$host" in
		i?86-*-mingw*)
			AC_CHECK_PROG(WINE, wine, wine)
			;;
		x86_64-*-mingw*)
			AC_CHECK_PROG(WINE, wine64, wine64)
			;;
	esac

	AS_IF([test x"$WINE" != x""], [
		AC_SUBST(RUN_TESTS, "run")
		AC_SUBST(WRAPPER, "$WINE")
	])

	AS_IF([test x"$with_wii" = x"yes"], [
		dnl Keep this lowercase, as WIILOAD is a variable used by
		dnl wiiload and thus likely already set by the user to something
		dnl that is not the path of the wiiload binary.
		AC_CHECK_PROG(wiiload, wiiload, wiiload)

		AS_IF([test x"$wiiload" != x""], [
			AC_SUBST(WRAPPER, "$wiiload")
		])
	])
], [
	AC_SUBST(RUN_TESTS, "run")
])

dnl We don't call AC_PROG_CPP, but only AC_PROG_OBJCPP and set CPP to OBJCPP
dnl and add OBJCPPFLAGS to CPPFLAGS, thus we need to AC_SUBST these ourself.
AC_SUBST(CPP)
AC_SUBST(CPPFLAGS)
dnl We use the ObjC compiler as our assembler
AC_SUBST(AS, $OBJC)
AC_SUBST(ASFLAGS)
AC_SUBST(AS_DEPENDS, '${OBJC_DEPENDS}')

AC_SUBST(OBJFW_CPPFLAGS)
AC_SUBST(OBJFW_OBJCFLAGS)

AC_SUBST(TESTS_LIBS)

AC_CONFIG_FILES([
	buildsys.mk
	extra.mk
	src/Info.plist
	src/bridge/Info.plist
	tests/Info.plist
	tests/plugin/Info.plist
	utils/objfw-config
])
AC_CONFIG_HEADERS([config.h src/objfw-defs.h])
AC_OUTPUT

AS_IF([test x"$old_compiler" = x"yes"], [
	echo
	printf "  ** Note: Your compiler does not seem to "
	echo "accept -fobjc-runtime=objfw."
	printf "  ** To get optimal performance, you should install "
	echo "Clang >= 3.2"
	printf "  ** (or the latest Clang release to be able to use all "
	echo "features)."
	echo
])

AS_IF([test x"$enable_threads" != x"no" -a x"$atomic_ops" = x"none" \
    -a x"$have_spinlocks" != x"yes" -a x"$have_amiga_threads" != x"yes"], [
	echo
	printf "  ** Warning: You have enabled threads, but neither atomic "
	echo "operations nor"
	printf "  ** spinlocks are available. Expect *very* poor performance, "
	echo "as a mutex will"
	printf "  ** be locked for every retain and release! If you don't "
	echo "need threads, try"
	echo "  ** --disable-threads to work around this problem."
	echo
])<|MERGE_RESOLUTION|>--- conflicted
+++ resolved
@@ -4,13 +4,7 @@
 AC_CONFIG_MACRO_DIR(build-aux/m4)
 
 AC_DEFINE(OBJFW_VERSION_MAJOR, 1, [The major version of ObjFW])
-<<<<<<< HEAD
 AC_DEFINE(OBJFW_VERSION_MINOR, 0, [The minor version of ObjFW])
-dnl This may only be set to 0.91 once 0.91 is released
-=======
-AC_DEFINE(OBJFW_VERSION_MINOR, 1, [The minor version of ObjFW])
-dnl This may only be set to 1.1 once 1.1 is released
->>>>>>> 47b14455
 AC_SUBST(BUNDLE_VERSION, 1.0.0)
 AC_SUBST(BUNDLE_SHORT_VERSION, 1.0)
 
