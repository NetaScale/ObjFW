--- conflicted
+++ resolved
@@ -23,51 +23,6 @@
 check_pedantic="yes"
 
 case "$host" in
-<<<<<<< HEAD
-	arm-*-riscos*)
-		AS_IF([test x"$OBJCFLAGS" = x""], [
-			OBJCFLAGS="-O2 -g"
-		])
-		flags="-mfloat-abi=softfp -mfpu=vfp -mlibscl"
-		ASFLAGS="$ASFLAGS -mfloat-abi=softfp -mfpu=vfp"
-		OBJCFLAGS="$OBJCFLAGS $flags"
-		OBJFW_OBJCFLAGS="$OBJFW_OBJCFLAGS $flags"
-		LDFLAGS="$LDFLAGS $flags"
-
-		enable_shared="no"
-		enable_threads="no"
-		enable_sockets="no"
-		enable_files="no"
-		;;
-	m68k-*-amigaos*)
-		AS_IF([test x"$OBJCFLAGS" = x""], [
-			OBJCFLAGS="-O0"
-		])
-		OBJCFLAGS="$OBJCFLAGS -noixemul"
-		OBJFW_OBJCFLAGS="$OBJFW_OBJCFLAGS -noixemul"
-		CPPFLAGS="$CPPFLAGS -D__NO_NET_API"
-		LDFLAGS="$LDFLAGS -noixemul"
-		LIBS="$LIBS -ldebug"
-
-		enable_files="yes"	# Required for reading ENV:
-		enable_shared="no"
-		supports_amiga_lib="yes"
-
-		AS_IF([test x"$enable_amiga_lib" != x"no"], [
-			AC_SUBST(OBJFW_AMIGA_LIB, objfw68k.library)
-			AC_SUBST(OBJFWRT_AMIGA_LIB, objfwrt68k.library)
-			AC_SUBST(SFDC_TARGET, m68k-amigaos)
-			AC_SUBST(SFD_FILE, amigaos3.sfd)
-			AC_SUBST(SFDC_INLINE_H, inline.h)
-			dnl For 68000, GCC emits calls to helper functions that
-			dnl do not work properly in a library.
-			t="-mcpu=68020 -fbaserel32 -noixemul"
-			AC_SUBST(AMIGA_LIB_CFLAGS, "$t -ffreestanding")
-			t="$t -resident32 -nostartfiles -nodefaultlibs"
-			t="$t -ldebug -lc"
-			AC_SUBST(AMIGA_LIB_LDFLAGS, $t)
-		])
-=======
 arm-*-riscos*)
 	AS_IF([test x"$OBJCFLAGS" = x""], [OBJCFLAGS="-O2 -g"])
 	flags="-mfloat-abi=softfp -mfpu=vfp -mlibscl"
@@ -75,7 +30,6 @@
 	OBJCFLAGS="$OBJCFLAGS $flags"
 	OBJFW_OBJCFLAGS="$OBJFW_OBJCFLAGS $flags"
 	LDFLAGS="$LDFLAGS $flags"
->>>>>>> b6f93039
 
 	enable_shared="no"
 	enable_threads="no"
@@ -95,15 +49,16 @@
 	supports_amiga_lib="yes"
 
 	AS_IF([test x"$enable_amiga_lib" != x"no"], [
+		AC_SUBST(OBJFW_AMIGA_LIB, objfw68k.library)
 		AC_SUBST(OBJFWRT_AMIGA_LIB, objfwrt68k.library)
 		AC_SUBST(SFDC_TARGET, m68k-amigaos)
 		AC_SUBST(SFD_FILE, amigaos3.sfd)
 		AC_SUBST(SFDC_INLINE_H, inline.h)
 		dnl For 68000, GCC emits calls to helper functions that
 		dnl do not work properly in a library.
-		t="-mcpu=68020 -fbaserel -noixemul -ffreestanding"
+		t="-mcpu=68020 -fbaserel32 -noixemul -ffreestanding"
 		AC_SUBST(AMIGA_LIB_CFLAGS, $t)
-		t="$t -resident -nostartfiles -nodefaultlibs -ldebug -lc"
+		t="$t -resident32 -nostartfiles -nodefaultlibs -ldebug -lc"
 		AC_SUBST(AMIGA_LIB_LDFLAGS, $t)
 	])
 
@@ -112,37 +67,8 @@
 powerpc-*-amigaos*)
 	CPPFLAGS="$CPPFLAGS -D__USE_INLINE__"
 
-<<<<<<< HEAD
-		AC_SUBST(LIBBASES_M, libbases.m)
-		;;
-	*-morphos*)
-		AS_IF([test x"$OBJCFLAGS" = x""], [
-			OBJCFLAGS="-O2 -g"
-		])
-		OBJCFLAGS="$OBJCFLAGS -noixemul"
-		OBJFW_OBJCFLAGS="$OBJFW_OBJCFLAGS -noixemul"
-		LDFLAGS="$LDFLAGS -noixemul"
-		LIBS="$LIBS -ldebug"
-
-		enable_files="yes"	# Required for reading ENV:
-		enable_shared="no"
-		supports_amiga_lib="yes"
-		check_pedantic="no"	# Breaks generated inlines
-
-		AS_IF([test x"$enable_amiga_lib" != x"no"], [
-			AC_SUBST(OBJFW_AMIGA_LIB, objfw.library)
-			AC_SUBST(OBJFWRT_AMIGA_LIB, objfwrt.library)
-			AC_SUBST(CVINCLUDE_INLINE_H, inline.h)
-			t="-mresident32 -ffreestanding -noixemul"
-			AC_SUBST(AMIGA_LIB_CFLAGS, $t)
-			t="-mresident32 -nostartfiles -nodefaultlibs -noixemul"
-			t="$t -laboxstubs -labox -lmath -ldebug -lc"
-			AC_SUBST(AMIGA_LIB_LDFLAGS, $t)
-		])
-=======
 	enable_files="yes"	# Required for reading ENV:
 	enable_shared="no"
->>>>>>> b6f93039
 
 	AC_SUBST(LIBBASES_M, libbases.m)
 	;;
@@ -159,12 +85,14 @@
 	check_pedantic="no"	# Breaks generated inlines
 
 	AS_IF([test x"$enable_amiga_lib" != x"no"], [
+		AC_SUBST(OBJFW_AMIGA_LIB, objfw.library)
 		AC_SUBST(OBJFWRT_AMIGA_LIB, objfwrt.library)
 		AC_SUBST(CVINCLUDE_INLINE_H, inline.h)
 		t="-mresident32 -ffreestanding -noixemul"
 		AC_SUBST(AMIGA_LIB_CFLAGS, $t)
-		t="-mresident32 -nostartfiles -nodefaultlibs -noixemul -ldebug"
-		AC_SUBST(AMIGA_LIB_LDFLAGS, "$t -lc")
+		t="-mresident32 -nostartfiles -nodefaultlibs -noixemul"
+		t="$t -laboxstubs -labox -lmath -ldebug -lc"
+		AC_SUBST(AMIGA_LIB_LDFLAGS, $t)
 	])
 
 	AC_SUBST(LIBBASES_M, libbases.m)
@@ -635,26 +563,14 @@
 		AC_SUBST(RUNTIME_FRAMEWORK_LIBS, "-framework ObjFWRT")
 	])
 
-<<<<<<< HEAD
-		AS_IF([test x"$enable_amiga_lib" != x"no"], [
-			AC_SUBST(RUNTIME_LIBS, "-lobjfwrt.library")
-			tmp="../src/runtime/linklib/libobjfwrt.library.a"
-			AC_SUBST(LIBOBJFWRT_DEP, "$tmp")
-			AC_SUBST(LIBOBJFWRT_DEP_LVL2, "../$tmp")
-		], [
-			AC_SUBST(RUNTIME_LIBS, "-lobjfwrt")
-		])
-=======
 	AS_IF([test x"$enable_amiga_lib" != x"no"], [
 		AC_SUBST(RUNTIME_LIBS, "-lobjfwrt.library")
-		AC_SUBST(LINKLIB, linklib)
 		tmp="../src/runtime/linklib/libobjfwrt.library.a"
 		AC_SUBST(LIBOBJFWRT_DEP, "$tmp")
 		AC_SUBST(LIBOBJFWRT_DEP_LVL2, "../$tmp")
 	], [
 		AC_SUBST(RUNTIME_LIBS, "-lobjfwrt")
 	])
->>>>>>> b6f93039
 
 	AS_IF([test x"$enable_shared" = x"no" \
 	    -a x"$enable_amiga_lib" = x"no"], [
@@ -1001,21 +917,6 @@
 ])
 AC_CHECK_HEADERS_ONCE(dlfcn.h)
 case "$host_os" in
-<<<<<<< HEAD
-	netbsd*)
-		dnl dladdr exists on NetBSD, but it is completely broken.
-		dnl When using it with code that uses __thread, it freezes the
-		dnl process so that it has to be killed using SIGKILL.
-		dnl When disabling __thread, it doesn't freeze, but all symbols
-		dnl are wrong.
-		;;
-	morphos*)
-		dnl MorphOS has a dladdr symbol, but it doesn't work.
-		;;
-	*)
-		AC_CHECK_FUNCS(dladdr)
-		;;
-=======
 netbsd*)
 	dnl dladdr exists on NetBSD, but it is completely broken.
 	dnl When using it with code that uses __thread, it freezes the process
@@ -1023,10 +924,12 @@
 	dnl When disabling __thread, it doesn't freeze, but all symbols are
 	dnl wrong.
 	;;
+morphos*)
+	dnl MorphOS has a dladdr symbol, but it doesn't work.
+	;;
 *)
 	AC_CHECK_FUNCS(dladdr)
 	;;
->>>>>>> b6f93039
 esac
 
 AC_CHECK_HEADERS(sys/mman.h)
